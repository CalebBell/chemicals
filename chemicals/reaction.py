# -*- coding: utf-8 -*-
"""Chemical Engineering Design Library (ChEDL). Utilities for process modeling.
Copyright (C) 2016, 2017, 2018, 2019, 2020 Caleb Bell <Caleb.Andrew.Bell@gmail.com>
Copyright (C) 2020 Yoel Rene Cortes-Pena <yoelcortes@gmail.com>

Permission is hereby granted, free of charge, to any person obtaining a copy
of this software and associated documentation files (the "Software"), to deal
in the Software without restriction, including without limitation the rights
to use, copy, modify, merge, publish, distribute, sublicense, and/or sell
copies of the Software, and to permit persons to whom the Software is
furnished to do so, subject to the following conditions:

The above copyright notice and this permission notice shall be included in all
copies or substantial portions of the Software.

THE SOFTWARE IS PROVIDED "AS IS", WITHOUT WARRANTY OF ANY KIND, EXPRESS OR
IMPLIED, INCLUDING BUT NOT LIMITED TO THE WARRANTIES OF MERCHANTABILITY,
FITNESS FOR A PARTICULAR PURPOSE AND NONINFRINGEMENT. IN NO EVENT SHALL THE
AUTHORS OR COPYRIGHT HOLDERS BE LIABLE FOR ANY CLAIM, DAMAGES OR OTHER
LIABILITY, WHETHER IN AN ACTION OF CONTRACT, TORT OR OTHERWISE, ARISING FROM,
OUT OF OR IN CONNECTION WITH THE SOFTWARE OR THE USE OR OTHER DEALINGS IN THE
SOFTWARE.

This module contains lookup functions enthalpies and standard entropies of
formation. Lookup functions are availa for the liquid, solid, and gas states.
A compound may be in more than one lookup function.

For reporting bugs, adding feature requests, or submitting pull requests,
please use the `GitHub issue tracker <https://github.com/CalebBell/chemicals/>`_.

.. contents:: :local:

Solid Heat of Formation
-----------------------
.. autofunction:: chemicals.reaction.Hfs
.. autofunction:: chemicals.reaction.Hfs_methods
.. autodata:: chemicals.reaction.Hfs_all_methods

Liquid Heat of Formation
------------------------
.. autofunction:: chemicals.reaction.Hfl
.. autofunction:: chemicals.reaction.Hfl_methods
.. autodata:: chemicals.reaction.Hfl_all_methods

Gas Heat of Formation
---------------------
.. autofunction:: chemicals.reaction.Hfg
.. autofunction:: chemicals.reaction.Hfg_methods
.. autodata:: chemicals.reaction.Hfg_all_methods

Solid Absolute Entropy
----------------------
.. autofunction:: chemicals.reaction.S0s
.. autofunction:: chemicals.reaction.S0s_methods
.. autodata:: chemicals.reaction.S0s_all_methods

Liquid Absolute Entropy
-----------------------
.. autofunction:: chemicals.reaction.S0l
.. autofunction:: chemicals.reaction.S0l_methods
.. autodata:: chemicals.reaction.S0l_all_methods

Gas Absolute Entropy
--------------------
.. autofunction:: chemicals.reaction.S0g
.. autofunction:: chemicals.reaction.S0g_methods
.. autodata:: chemicals.reaction.S0g_all_methods

Utility Functions
-----------------
.. autofunction:: chemicals.reaction.Gibbs_formation
.. autofunction:: chemicals.reaction.entropy_formation
.. autofunction:: chemicals.reaction.Hf_basis_converter

Chemical Reactions
------------------
.. autofunction:: chemicals.reaction.balance_stoichiometry
.. autofunction:: chemicals.reaction.stoichiometric_matrix
"""

__all__ = ['Hfg', 'Hfl', 'Hfs', 'S0g', 'S0l', 'S0s',
           'Hfl_methods', 'Hfg_methods', 'Hfs_methods',
           'S0l_methods', 'S0g_methods', 'S0s_methods',
           'Hfl_all_methods', 'Hfg_all_methods', 'Hfs_all_methods',
           'S0l_all_methods', 'S0g_all_methods', 'S0s_all_methods',
           'Gibbs_formation', 'entropy_formation', 'Hf_basis_converter',
           'balance_stoichiometry', 'stoichiometric_matrix']
<<<<<<< HEAD
           
from chemicals.numba import unsafe
=======

>>>>>>> 4a7adade
from chemicals.utils import ceil, log10, PY37, source_path, os_path_join, can_load_data
from chemicals import heat_capacity
from chemicals.data_reader import (register_df_source,
                                   data_source,
                                   retrieve_from_df_dict,
                                   retrieve_any_from_df_dict,
                                   list_available_methods_from_df_dict)


# %% Register data sources and lazy load them
CRC = 'CRC'
YAWS = 'YAWS'
API_TDB_G = 'API_TDB_G'
ATCT_L = 'ATCT_L'
ATCT_G = 'ATCT_G'
TRC = 'TRC'

folder = os_path_join(source_path, 'Reactions')
register_df_source(folder, 'API TDB Albahri Hf (g).tsv')
register_df_source(folder, 'ATcT 1.112 (g).tsv')
register_df_source(folder, 'ATcT 1.112 (l).tsv')
register_df_source(folder, 'Yaws Hf S0 (g).tsv')
_reaction_data_loaded = False
def _load_reaction_data():
    global Hfg_API_TDB_data, Hfg_ATcT_data, Hfl_ATcT_data, Hfg_S0g_YAWS_data
    global Hfg_sources, Hfl_sources, Hfs_sources
    global S0g_sources, S0l_sources, S0s_sources
    global _reaction_data_loaded
    Hfg_API_TDB_data = data_source('API TDB Albahri Hf (g).tsv')
    Hfg_ATcT_data = data_source('ATcT 1.112 (g).tsv')
    Hfl_ATcT_data = data_source('ATcT 1.112 (l).tsv')
    Hfg_S0g_YAWS_data = data_source('Yaws Hf S0 (g).tsv')
    _reaction_data_loaded = True
    S0g_sources = {
        CRC: heat_capacity.CRC_standard_data,
        YAWS: Hfg_S0g_YAWS_data,
    }
    S0l_sources = {
        CRC: heat_capacity.CRC_standard_data,
    }
    S0s_sources = {
        CRC: heat_capacity.CRC_standard_data,
    }
    Hfg_sources = {
        ATCT_G: Hfg_ATcT_data,
        CRC: heat_capacity.CRC_standard_data,
        API_TDB_G: Hfg_API_TDB_data,
        TRC: heat_capacity.TRC_gas_data,
        YAWS: Hfg_S0g_YAWS_data,
    }
    Hfl_sources = {
        ATCT_L: Hfl_ATcT_data,
        CRC: heat_capacity.CRC_standard_data,
    }
    Hfs_sources = {
        CRC: heat_capacity.CRC_standard_data,
    }

if PY37:
    def __getattr__(name):
        if name in ('Hfg_API_TDB_data', 'Hfg_ATcT_data',
                    'Hfl_ATcT_data', 'Hfg_S0g_YAWS_data',
                    'Hfg_sources', 'Hfl_sources', 'Hfs_sources',
                    'S0g_sources', 'S0l_sources', 'S0s_sources'):
            _load_reaction_data()
            return globals()[name]
        raise AttributeError("module %s has no attribute %s" %(__name__, name))
else:
    if can_load_data:
        _load_reaction_data()


# %% Lookup functions

# TODO: more data from https://www.ncbi.nlm.nih.gov/pmc/articles/PMC3692305/
# has dippr standard heats of formation, about 55% of the database

Hfs_all_methods = (CRC,)
'''Tuple of method name keys. See the `Hfs` for the actual references'''

@unsafe
def Hfs_methods(CASRN):
    """Return all methods available to obtain the Hfs for the desired chemical.

    Parameters
    ----------
    CASRN : str
        CASRN, [-]

    Returns
    -------
    methods : list[str]
        Methods which can be used to obtain the Hfs with the given
        inputs.

    See Also
    --------
    Hfs
    """
    if not _reaction_data_loaded: _load_reaction_data()
    return list_available_methods_from_df_dict(Hfs_sources, CASRN, 'Hfs')

@unsafe
def Hfs(CASRN, method=None):
    r'''This function handles the retrieval of a chemical's solid/crystaline
    standard phase heat of formation. The lookup is based on CASRNs. Will
    automatically select a data source to use if no method is provided; returns
    None if the data is not available.

    Parameters
    ----------
    CASRN : str
        CASRN [-]

    Returns
    -------
    Hfs : float
        Solid standard-state heat of formation, [J/mol]

    Other Parameters
    ----------------
    method : string, optional
        A string for the method name to use, as defined by constants in
        Hfs_methods

    Notes
    -----
    Sources are:

        * 'CRC', from the CRC handbook (1360 values)

    Examples
    --------
    >>> Hfs('101-81-5') # Diphenylmethane
    71500.0

    See Also
    --------
    Hfs_methods

    References
    ----------
    .. [1] Ruscic, Branko, Reinhardt E. Pinzon, Gregor von Laszewski, Deepti
       Kodeboyina, Alexander Burcat, David Leahy, David Montoy, and Albert F.
       Wagner. "Active Thermochemical Tables: Thermochemistry for the 21st
       Century." Journal of Physics: Conference Series 16, no. 1
       (January 1, 2005): 561. doi:10.1088/1742-6596/16/1/078.
    '''
    if not _reaction_data_loaded: _load_reaction_data()
    if method:
        return retrieve_from_df_dict(Hfs_sources, CASRN, 'Hfs', method)
    else:
        return retrieve_any_from_df_dict(Hfs_sources, CASRN, 'Hfs')

Hfl_all_methods = (ATCT_L, CRC)
'''Tuple of method name keys. See the `Hfl` for the actual references'''

@unsafe
def Hfl_methods(CASRN):
    """Return all methods available to obtain the Hfl for the desired chemical.

    Parameters
    ----------
    CASRN : str
        CASRN, [-]

    Returns
    -------
    methods : list[str]
        Methods which can be used to obtain the Hfl with the given
        inputs.

    See Also
    --------
    Hfl
    """
    if not _reaction_data_loaded: _load_reaction_data()
    return list_available_methods_from_df_dict(Hfl_sources, CASRN, 'Hfl')

@unsafe
def Hfl(CASRN, method=None):
    r'''This function handles the retrieval of a chemical's liquid standard
    phase heat of formation. The lookup is based on CASRNs. Will automatically
    select a data source to use if no method is provided; returns None if
    the data is not available.

    Parameters
    ----------
    CASRN : str
        CASRN [-]

    Returns
    -------
    Hfl : float
        Liquid standard-state heat of formation, [J/mol]

    Other Parameters
    ----------------
    method : string, optional
        A string for the method name to use, as defined in the variable,
        `Hfl_all_methods`.

    Notes
    -----
    Sources are:

        * 'ATCT_L', the Active Thermochemical Tables version 1.112.
        * 'CRC', from the CRC handbook (1360 values)

    Examples
    --------
    >>> Hfl('67-56-1')
    -238400.0

    See Also
    --------
    Hfl_methods

    References
    ----------
    .. [1] Ruscic, Branko, Reinhardt E. Pinzon, Gregor von Laszewski, Deepti
       Kodeboyina, Alexander Burcat, David Leahy, David Montoy, and Albert F.
       Wagner. "Active Thermochemical Tables: Thermochemistry for the 21st
       Century." Journal of Physics: Conference Series 16, no. 1
       (January 1, 2005): 561. doi:10.1088/1742-6596/16/1/078.
    .. [2] Haynes, W.M., Thomas J. Bruno, and David R. Lide. CRC Handbook of
       Chemistry and Physics. [Boca Raton, FL]: CRC press, 2014.
    '''
    if not _reaction_data_loaded: _load_reaction_data()
    if method:
        return retrieve_from_df_dict(Hfl_sources, CASRN, 'Hfl', method)
    else:
        return retrieve_any_from_df_dict(Hfl_sources, CASRN, 'Hfl')

Hfg_all_methods = (ATCT_G, TRC, CRC, YAWS)
'''Tuple of method name keys. See the `Hfg` for the actual references'''

@unsafe
def Hfg_methods(CASRN):
    """Return all methods available to obtain the Hfg for the desired chemical.

    Parameters
    ----------
    CASRN : str
        CASRN, [-]

    Returns
    -------
    methods : list[str]
        Methods which can be used to obtain the Hfg with the given
        inputs.

    See Also
    --------
    Hfg
    """
    if not _reaction_data_loaded: _load_reaction_data()
    return list_available_methods_from_df_dict(Hfg_sources, CASRN, 'Hfg')

@unsafe
def Hfg(CASRN, method=None):
    r'''This function handles the retrieval of a chemical's gas heat of
    formation. Lookup is based on CASRNs. Will automatically select a data
    source to use if no method is provided; returns None if the data is not
    available.

    Parameters
    ----------
    CASRN : str
        CASRN [-]

    Returns
    -------
    Hfg : float
        Ideal gas phase heat of formation, [J/mol]

    Other Parameters
    ----------------
    method : string, optional
        A string for the method name to use, as defined by constants in
        Hfg_methods

    Notes
    -----
    Function has data for approximately 8700 chemicals. Sources are:

        * 'ATCT_G', the Active Thermochemical Tables version 1.112 (600 values)
        * 'TRC', from a 1994 compilation (1750 values)
        * 'CRC', from the CRC handbook (1360 values)
        * 'YAWS', a large compillation of values, mostly estimated (5000 values)

    'TRC' data may have come from computational procedures, for example petane
    is off by 30%.

    Examples
    --------
    >>> Hfg('67-56-1')
    -200700.0
    >>> Hfg('67-56-1', method='YAWS')
    -200900.0
    >>> Hfg('67-56-1', method='CRC')
    -201000.0
    >>> Hfg('67-56-1', method='TRC')
    -190100.0

    See Also
    --------
    Hfg_methods

    References
    ----------
    .. [1] Ruscic, Branko, Reinhardt E. Pinzon, Gregor von Laszewski, Deepti
       Kodeboyina, Alexander Burcat, David Leahy, David Montoy, and Albert F.
       Wagner. "Active Thermochemical Tables: Thermochemistry for the 21st
       Century." Journal of Physics: Conference Series 16, no. 1
       (January 1, 2005): 561. doi:10.1088/1742-6596/16/1/078.
    .. [2] Frenkelʹ, M. L, Texas Engineering Experiment Station, and
       Thermodynamics Research Center. Thermodynamics of Organic Compounds in
       the Gas State. College Station, Tex.: Thermodynamics Research Center,
       1994.
    .. [3] Haynes, W.M., Thomas J. Bruno, and David R. Lide. CRC Handbook of
       Chemistry and Physics. [Boca Raton, FL]: CRC press, 2014.
    .. [4] Yaws, Carl L. Thermophysical Properties of Chemicals and
       Hydrocarbons, Second Edition. Amsterdam Boston: Gulf Professional
       Publishing, 2014.
    '''
    if not _reaction_data_loaded: _load_reaction_data()
    if method:
        return retrieve_from_df_dict(Hfg_sources, CASRN, 'Hfg', method)
    else:
        return retrieve_any_from_df_dict(Hfg_sources, CASRN, 'Hfg')

S0s_all_methods = (CRC,)
'''Tuple of method name keys. See the `S0s` for the actual references'''

@unsafe
def S0s_methods(CASRN):
    """Return all methods available to obtain the S0s for the desired chemical.

    Parameters
    ----------
    CASRN : str
        CASRN, [-]

    Returns
    -------
    methods : list[str]
        Methods which can be used to obtain the S0s with the given
        inputs.

    See Also
    --------
    S0s
    """
    if not _reaction_data_loaded: _load_reaction_data()
    return list_available_methods_from_df_dict(S0s_sources, CASRN, 'S0s')

@unsafe
def S0s(CASRN, method=None):
    r'''This function handles the retrieval of a chemical's absolute
    entropy at a reference temperature of 298.15 K and pressure of 1 bar,
    in the solid state. Lookup is based on CASRNs. Will automatically select a
    data source to use if no method is provided; returns None if the data is not
    available.

    Parameters
    ----------
    CASRN : str
        CASRN [-]

    Returns
    -------
    S0s : float
        Ideal gas standard absolute entropy of compound, [J/mol/K]

    Other Parameters
    ----------------
    method : string, optional
        A string for the method name to use, as defined by constants in
        `S0s_all_methods`.

    Notes
    -----
    Sources are:

        * 'CRC', from the CRC handbook (1360 values)

    Examples
    --------
    >>> S0s('7439-93-2') # Lithium
    29.1

    See Also
    --------
    S0s_methods

    '''
    if not _reaction_data_loaded: _load_reaction_data()
    if method:
        return retrieve_from_df_dict(S0s_sources, CASRN, 'S0s', method)
    else:
        return retrieve_any_from_df_dict(S0s_sources, CASRN, 'S0s')

S0l_all_methods = (CRC,)
'''Tuple of method name keys. See the `S0l` for the actual references'''

@unsafe
def S0l_methods(CASRN):
    """Return all methods available to obtain the S0l for the desired chemical.

    Parameters
    ----------
    CASRN : str
        CASRN, [-]

    Returns
    -------
    methods : list[str]
        Methods which can be used to obtain the S0l with the given
        inputs.

    See Also
    --------
    S0l
    """
    if not _reaction_data_loaded: _load_reaction_data()
    return list_available_methods_from_df_dict(S0l_sources, CASRN, 'S0l')

@unsafe
def S0l(CASRN, method=None):
    r'''This function handles the retrieval of a chemical's absolute
    entropy at a reference temperature of 298.15 K and pressure of 1 bar,
    in the liquid state.

    Lookup is based on CASRNs. Will automatically select a data
    source to use if no method is provided; returns None if the data is not
    available.

    Parameters
    ----------
    CASRN : str
        CASRN [-]

    Returns
    -------
    S0l : float
        Ideal gas standard absolute entropy of compound, [J/mol/K]

    Other Parameters
    ----------------
    method : string, optional
        A string for the method name to use, as defined in the variable,
        `S0l_all_methods`.

    Notes
    -----
    Sources are:

        * 'CRC', from the CRC handbook

    Examples
    --------
    >>> S0l('7439-97-6') # Mercury
    75.9

    See Also
    --------
    S0l_methods

    References
    ----------
    .. [1] Haynes, W.M., Thomas J. Bruno, and David R. Lide. CRC Handbook of
       Chemistry and Physics. [Boca Raton, FL]: CRC press, 2014.
    '''
    if not _reaction_data_loaded: _load_reaction_data()
    if method:
        return retrieve_from_df_dict(S0l_sources, CASRN, 'S0l', method)
    else:
        return retrieve_any_from_df_dict(S0l_sources, CASRN, 'S0l')

S0g_all_methods = (CRC, YAWS)
'''Tuple of method name keys. See the `S0g` for the actual references'''

@unsafe
def S0g_methods(CASRN):
    """Return all methods available to obtain the S0g for the desired chemical.

    Parameters
    ----------
    CASRN : str
        CASRN, [-]

    Returns
    -------
    methods : list[str]
        Methods which can be used to obtain the S0g with the given
        inputs.

    See Also
    --------
    S0g
    """
    if not _reaction_data_loaded: _load_reaction_data()
    return list_available_methods_from_df_dict(S0g_sources, CASRN, 'S0g')

def S0g(CASRN, method=None):
    r'''This function handles the retrieval of a chemical's absolute
    entropy at a reference temperature of 298.15 K and pressure of 1 bar,
    in the ideal gas state.

    Lookup is based on CASRNs. Will automatically select a data
    source to use if no method is provided; returns None if the data is not
    available.

    Parameters
    ----------
    CASRN : str
        CASRN [-]

    Returns
    -------
    S0g : float
        Ideal gas standard absolute entropy of compound, [J/mol/K]

    Other Parameters
    ----------------
    method : string, optional
        A string for the method name to use, as defined in the variable,
        `S0g_all_methods`

    Notes
    -----
    Function has data for approximately 5400 chemicals. Sources are:

        * 'CRC', from the CRC handbook (520 values)
        * 'YAWS', a large compillation of values, mostly estimated (4890 values)

    Examples
    --------
    >>> S0g('67-56-1')
    239.9
    >>> S0g('67-56-1', method='YAWS')
    239.88

    See Also
    --------
    S0g_methods

    References
    ----------
    .. [1] Haynes, W.M., Thomas J. Bruno, and David R. Lide. CRC Handbook of
       Chemistry and Physics. [Boca Raton, FL]: CRC press, 2014.
    .. [2] Yaws, Carl L. Thermophysical Properties of Chemicals and
       Hydrocarbons, Second Edition. Amsterdam Boston: Gulf Professional
       Publishing, 2014.
    '''
    if not _reaction_data_loaded: _load_reaction_data()
    if method:
        return retrieve_from_df_dict(S0g_sources, CASRN, 'S0g', method)
    else:
        return retrieve_any_from_df_dict(S0g_sources, CASRN, 'S0g')


# %% Converter functions

def Hf_basis_converter(Hvapm, Hf_liq=None, Hf_gas=None):
    r'''This function converts a liquid or gas enthalpy of formation to the
    other. This is useful, as thermodynamic packages often work with ideal-
    gas as the reference state and require ideal-gas enthalpies of formation.

    Parameters
    ----------
    Hvapm : float
        Molar enthalpy of vaporization of compound at 298.15 K or (unlikely)
        the reference temperature, [J/mol]
    Hf_liq : float, optional
        Enthalpy of formation of the compound in its liquid state, [J/mol]
    Hf_gas : float, optional
        Enthalpy of formation of the compound in its ideal-gas state, [J/mol]

    Returns
    -------
    Hf_calc : float, optional
        Enthalpy of formation of the compound in the other state to the one
        provided, [J/mol]

    Notes
    -----

    Examples
    --------
    Calculate the ideal-gas enthalpy of formation for water, from its standard-
    state (liquid) value:

    >>> Hf_basis_converter(44018, Hf_liq=-285830)
    -241812

    Calculate the standard-state (liquid) enthalpy of formation for water, from
    its ideal-gas value:

    >>> Hf_basis_converter(44018, Hf_gas=-241812)
    -285830
    '''
    if Hf_liq is None and Hf_gas is None:
        raise ValueError("Provide either a liquid or a gas enthalpy of formation")
    if Hvapm is None or Hvapm < 0.0:
        raise ValueError("Enthalpy of formation unknown or zero")
    if Hf_liq is None:
        return Hf_gas - Hvapm
    else:
        return Hf_liq + Hvapm

def Gibbs_formation(dHf, S0_abs, dHfs_std, S0_abs_elements, coeffs_elements,
                    T_ref=298.15):
    r'''This function calculates the Gibbs free energy of formation of a
    compound, from its constituent elements.

    The calculated value will be for a "standard-state" value if `dHf` and
    `S0_abs` are provided in the standard state; or it will be in an
    "ideal gas" basis if they are both for an ideal gas. For compounds which
    are gases at STP, the two values are the same.

    Parameters
    ----------
    dHf : float
        Molar enthalpy of formation of the created compound, [J/mol]
    S0_abs : float
        Absolute molar entropy of the created compound at the reference
        temperature, [J/mol/K]
    dHfs_std : list[float]
        List of standard molar enthalpies of formation of all elements used in
        the formation of the created compound, [J/mol]
    S0_abs_elements : list[float]
        List of standard absolute molar entropies at the reference temperature
        of all elements used in the formation of the created compound,
        [J/mol/K]
    coeffs_elements : list[float]
        List of coefficients for each compound (i.e. 1 for C, 2 for H2 if the
        target is methane), in the same order as `dHfs_std` and
        `S0_abs_elements`, [-]
    T_ref : float, optional
        The standard state temperature, default 298.15 K; few values are
        tabulated at other temperatures, [-]

    Returns
    -------
    dGf : float
        Gibbs free energy of formation for the created compound, [J/mol]

    Notes
    -----
    Be careful for elements like Bromine - is the tabulated value for Br2 or
    Br?

    Examples
    --------
    Calculate the standard-state Gibbs free energy of formation for water,
    using water's standard state heat of formation and absolute entropy
    at 298.15 K:

    >>> Gibbs_formation(-285830, 69.91,  [0, 0], [130.571, 205.147], [1, .5])
    -237161.633825

    Calculate the ideal-gas state Gibbs free energy of formation for water,
    using water's ideal-gas state heat of formation and absolute entropy
    at 298.15 K as a gas:

    >>> Gibbs_formation(-241818, 188.825,  [0, 0], [130.571, 205.147], [1, .5])
    -228604.141075

    Calculate the Gibbs free energy of formation for CBrF3 (it is a gas at STP,
    so its standard-state and ideal-gas state values are the same) at 298.15 K:

    >>> Gibbs_formation(-648980, 297.713, [0, 0, 0], [5.74, 152.206, 202.789], [1, .5, 1.5])
    -622649.329975

    Note in the above calculation that the Bromine's `S0` and `Hf` are for Br2;
    and that the value for Bromine as a liquid, which is its standard state,
    is used.

    References
    ----------
    .. [1] "Standard Gibbs Free Energy of Formation Calculations Chemistry
       Tutorial." Accessed March, 2019. https://www.ausetute.com.au/gibbsform.html.
    '''
    N = len(coeffs_elements)
    dH = dHf
    dS = S0_abs
    for i in range(N):
        dH -= dHfs_std[i]*coeffs_elements[i]
        dS -= S0_abs_elements[i]*coeffs_elements[i]
    return dH - T_ref*dS

def entropy_formation(Hf, Gf, T_ref=298.15):
    r'''This function calculates the entropy of formation of a
    compound, from its constituent elements.

    The calculated value will be for a "standard-state" value if `Hf` and
    `Gf` are provided in the standard state; or it will be in an
    "ideal gas" basis if they are both for an ideal gas. For compounds which
    are gases at STP, the two values are the same.

    Parameters
    ----------
    Hf : float
        Molar enthalpy of formation of the compound, [J/mol]
    Gf : float
        Molar Gibbs free energy of formation of the compound, [J/mol]
    T_ref : float, optional
        The standard state temperature, default 298.15 K; few values are
        tabulated at other temperatures, [-]

    Returns
    -------
    S0 : float
        Entropy of formation of the compound, [J/mol/K]

    Notes
    -----

    Examples
    --------
    Entropy of formation of methane:

    >>> entropy_formation(Hf=-74520, Gf=-50490)
    -80.59701492537314

    Entropy of formation of water in ideal gas state:

    >>> entropy_formation(Hf=-241818, Gf=-228572)
    -44.427301693778304
    '''
    return (Hf - Gf)/T_ref


# %% Stoichiometry functions

@unsafe
def stoichiometric_matrix(atomss, reactants):
    r'''This function calculates a stoichiometric matrix of reactants and
    stoichiometric matrix, as required by a solver to compute the reation
    coefficients.

    Parameters
    ----------
    atomss : list[dict[(str, float)]]
        A list of dictionaties of (element, element_count) pairs for each
        chemical, [-]
    reactants : list[bool]
        List of booleans indicating whether each chemical is a reactant (True)
        or a product (False), [-]

    Returns
    -------
    matrix : list[list[float]]
        Chemical reaction matrix for further processing; rows contain element
         counts of each compound, and the columns represent each chemical, [-]

    Notes
    -----
    The rows of the matrix contain the element counts of each compound,
    and the columns represent each chemical.

    Examples
    --------
    MgO2 -> Mg + 1/2 O2
    (k=1)

    >>> stoichiometric_matrix([{'Mg': 1, 'O': 1}, {'Mg': 1}, {'O': 2}], [True, False, False])
    [[1, -1, 0], [1, 0, -2]]


    Cl2 + propylene -> allyl chloride + HCl

    >>> stoichiometric_matrix([{'Cl': 2}, {'C': 3, 'H': 6}, {'C': 3, 'Cl': 1, 'H': 5}, {'Cl': 1, 'H': 1}], [True, True, False, False, False])
    [[0, 3, -3, 0], [2, 0, -1, -1], [0, 6, -5, -1]]


    Al + 4HNO3 -> Al(NO3)3 + NO + 2H2O
    (k=1)

    >>> stoichiometric_matrix([{'Al': 1}, {'H': 1, 'N': 1, 'O': 3}, {'Al': 1, 'N': 3, 'O': 9}, {'N': 1, 'O': 1}, {'H': 2, 'O': 1}], [True, True, False, False, False])
    [[1, 0, -1, 0, 0], [0, 1, 0, 0, -2], [0, 1, -3, -1, 0], [0, 3, -9, -1, -1]]

    4Fe + 3O2 -> 2(Fe2O3)
    (k=2)

    >>> stoichiometric_matrix([{'Fe': 1}, {'O': 2}, {'Fe':2, 'O': 3}], [True, True, False])
    [[1, 0, -2], [0, 2, -3]]


    4NH3 + 5O2 -> 4NO + 6(H2O)
    (k=4)

    >>> stoichiometric_matrix([{'N': 1, 'H': 3}, {'O': 2}, {'N': 1, 'O': 1}, {'H': 2, 'O': 1}], [True, True, False, False])
    [[3, 0, 0, -2], [1, 0, -1, 0], [0, 2, -1, -1]]


    No unique solution:
    C2H5NO2 + C3H7NO3 + 2C6H14N4O2 + 3C5H9NO2 + 2C9H11NO2 -> 8H2O + C50H73N15O11

    >>> stoichiometric_matrix([{'C': 2, 'H': 5, 'N': 1, 'O': 2}, {'C': 3, 'H': 7, 'N': 1, 'O': 3}, {'C': 6, 'H': 14, 'N': 4, 'O': 2}, {'C': 5, 'H': 9, 'N': 1, 'O': 2}, {'C': 9, 'H': 11, 'N': 1, 'O': 2}, {'H': 2, 'O': 1}, {'C': 50, 'H': 73, 'N': 15, 'O': 11}], [True, True, True, True, True, False, False])
    [[2, 3, 6, 5, 9, 0, -50], [5, 7, 14, 9, 11, -2, -73], [1, 1, 4, 1, 1, 0, -15], [2, 3, 2, 2, 2, -1, -11]]

    References
    ----------
    .. [1] Sen, S. K., Hans Agarwal, and Sagar Sen. "Chemical Equation
       Balancing: An Integer Programming Approach." Mathematical and Computer
       Modelling 44, no. 7 (October 1, 2006): 678-91.
       https://doi.org/10.1016/j.mcm.2006.02.004.
    .. [2] URAVNOTE, NOVOODKRITI PARADOKSI V. TEORIJI, and ENJA KEMIJSKIH
       REAKCIJ. "New Discovered Paradoxes in Theory of Balancing Chemical
       Reactions." Materiali in Tehnologije 45, no. 6 (2011): 503-22.
    '''
    n_compounds = len(atomss)
    elements = set()
    for atoms in atomss:
        elements.update(atoms.keys())
    elements = sorted(list(elements)) # Ensure reproducibility
    n_elements = len(elements)

    matrix = [[0]*n_compounds for _ in range(n_elements)]
    for i, atoms in enumerate(atomss):
        for k, v in atoms.items():
            if not reactants[i]:
                v = -v
            matrix[elements.index(k)][i] = v
    return matrix

def balance_stoichiometry(matrix, rounding=9, allow_fractional=False):
    r'''This function balances a chemical reaction.

    Parameters
    ----------
    matrix : list[list[float]]
        Chemical reaction matrix for further processing; rows contain element
         counts of each compound, and the columns represent each chemical, [-]

    Returns
    -------
    coefficients : list[float]
        Balanced coefficients; all numbers are positive, [-]

    Notes
    -----
    Balance the reaction 4 NH3 + 5 O2 = 4 NO + 6 H2O, without knowing the
    coefficients:

    >>> matrix = stoichiometric_matrix([{'N': 1, 'H': 3}, {'O': 2}, {'N': 1, 'O': 1}, {'H': 2, 'O': 1}], [True, True, False, False])
    >>> matrix
    [[3, 0, 0, -2], [1, 0, -1, 0], [0, 2, -1, -1]]
    >>> balance_stoichiometry(matrix)
    [4.0, 5.0, 4.0, 6.0]
    >>> balance_stoichiometry(matrix, allow_fractional=True)
    [1.0, 1.25, 1.0, 1.5]

    This algorithm relies on `scipy`.
    The behavior of this function for inputs which do not have a unique
    solution is undefined.

    This algorithm may suffer from floating point issues. If you believe there
    is an error in the result, please report your reaction to the developers.

    References
    ----------
    .. [1] Sen, S. K., Hans Agarwal, and Sagar Sen. "Chemical Equation
       Balancing: An Integer Programming Approach." Mathematical and Computer
       Modelling 44, no. 7 (October 1, 2006): 678-91.
       https://doi.org/10.1016/j.mcm.2006.02.004.
    .. [2] URAVNOTE, NOVOODKRITI PARADOKSI V. TEORIJI, and ENJA KEMIJSKIH
       REAKCIJ. "New Discovered Paradoxes in Theory of Balancing Chemical
       Reactions." Materiali in Tehnologije 45, no. 6 (2011): 503-22.
    '''
    import scipy.linalg
    done = scipy.linalg.null_space(matrix)
    if len(done[0]) > 1:
        raise ValueError("No solution")
    d = done[:, 0].tolist()

    min_value_inv = 1.0/min(d)
    d = [i*min_value_inv for i in d]

    if not allow_fractional:
        from fractions import Fraction
        max_denominator = 10**rounding
        fs = [Fraction(x).limit_denominator(max_denominator=max_denominator) for x in d]
        all_denominators = set([i.denominator for i in fs])
        if 1 in all_denominators:
            all_denominators.remove(1)

        for den in sorted(list(all_denominators), reverse=True):
            fs = [num*den for num in fs]
            if all(i.denominator == 1 for i in fs):
                break

        # May have gone too far
        return [float(i) for i in fs]
#        done = False
#        for i in range(100):
#            for c in d:
#                ratio = c.as_integer_ratio()[1]
#                if ratio != 1:
#                    d = [di*ratio for di in d]
#                    break
#                done = True
#            if done:
#                break
#
#        d_as_int = [int(i) for i in d]
#        for i, j in zip(d, d_as_int):
#            if i != j:
#                raise ValueError("Could not find integer coefficients (%s, %s)" %(i, j))
#        return d_as_int
    else:
        d = [round(i, rounding + int(ceil(log10(abs(i))))) for i in d]
        return d

<|MERGE_RESOLUTION|>--- conflicted
+++ resolved
@@ -85,12 +85,8 @@
            'S0l_all_methods', 'S0g_all_methods', 'S0s_all_methods',
            'Gibbs_formation', 'entropy_formation', 'Hf_basis_converter',
            'balance_stoichiometry', 'stoichiometric_matrix']
-<<<<<<< HEAD
-           
+
 from chemicals.numba import unsafe
-=======
-
->>>>>>> 4a7adade
 from chemicals.utils import ceil, log10, PY37, source_path, os_path_join, can_load_data
 from chemicals import heat_capacity
 from chemicals.data_reader import (register_df_source,
