--- conflicted
+++ resolved
@@ -209,12 +209,8 @@
     """
     if not _critical_data_loaded: _load_critical_data()
     return list_available_methods_from_df_dict(Tc_sources, CASRN, 'Tc')
-<<<<<<< HEAD
-    
+
 @unsafe
-=======
-
->>>>>>> 4a7adade
 def Tc(CASRN, method=None):
     r'''This function handles the retrieval of a chemical's critical
     temperature. Lookup is based on CASRNs. Will automatically select a data
@@ -370,13 +366,8 @@
     Pc
     """
     return list_available_methods_from_df_dict(Pc_sources, CASRN, 'Pc')
-<<<<<<< HEAD
-    
+
 @unsafe
-=======
-
-
->>>>>>> 4a7adade
 def Pc(CASRN, method=None):
     r'''This function handles the retrieval of a chemical's critical
     pressure. Lookup is based on CASRNs. Will automatically select a data
@@ -854,12 +845,8 @@
     u'Cs': 3.433699060142929,
     u'Zr': 0.9346554283483623}
 
-<<<<<<< HEAD
 @unsafe
-def Mersmann_Kind_predictor(atoms, coeff=3.645, power=0.5, 
-=======
 def Mersmann_Kind_predictor(atoms, coeff=3.645, power=0.5,
->>>>>>> 4a7adade
                             covalent_radii=rcovs_Mersmann_Kind):
     r'''Predicts the critical molar volume of a chemical based only on its
     atomic composition according to [1]_ and [2]_. This is a crude approach,
