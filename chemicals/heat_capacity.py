# -*- coding: utf-8 -*-
'''Chemical Engineering Design Library (ChEDL). Utilities for process modeling.
Copyright (C) 2016, 2017, 2018, 2019, 2020 Caleb Bell <Caleb.Andrew.Bell@gmail.com>

Permission is hereby granted, free of charge, to any person obtaining a copy
of this software and associated documentation files (the "Software"), to deal
in the Software without restriction, including without limitation the rights
to use, copy, modify, merge, publish, distribute, sublicense, and/or sell
copies of the Software, and to permit persons to whom the Software is
furnished to do so, subject to the following conditions:

The above copyright notice and this permission notice shall be included in all
copies or substantial portions of the Software.

THE SOFTWARE IS PROVIDED "AS IS", WITHOUT WARRANTY OF ANY KIND, EXPRESS OR
IMPLIED, INCLUDING BUT NOT LIMITED TO THE WARRANTIES OF MERCHANTABILITY,
FITNESS FOR A PARTICULAR PURPOSE AND NONINFRINGEMENT. IN NO EVENT SHALL THE
AUTHORS OR COPYRIGHT HOLDERS BE LIABLE FOR ANY CLAIM, DAMAGES OR OTHER
LIABILITY, WHETHER IN AN ACTION OF CONTRACT, TORT OR OTHERWISE, ARISING FROM,
OUT OF OR IN CONNECTION WITH THE SOFTWARE OR THE USE OR OTHER DEALINGS IN THE
SOFTWARE.'''

__all__ = ['heat_capacity_gas_methods',
           'Lastovka_Shaw', 'Lastovka_Shaw_integral', 'Lastovka_Shaw_integral_over_T', 
           'Lastovka_Shaw_T_for_Hm', 'Lastovka_Shaw_T_for_Sm',
           'TRCCp', 'TRCCp_integral', 'TRCCp_integral_over_T', 
           'heat_capacity_liquid_methods',
           'Rowlinson_Poling', 'Rowlinson_Bondi', 'Dadgostar_Shaw', 
           'Zabransky_quasi_polynomial', 'Zabransky_quasi_polynomial_integral',
           'Zabransky_quasi_polynomial_integral_over_T', 'Zabransky_cubic', 
           'Zabransky_cubic_integral', 'Zabransky_cubic_integral_over_T',
           'heat_capacity_solid_methods',
           'Lastovka_solid', 'Lastovka_solid_integral', 
           'Lastovka_solid_integral_over_T', 'heat_capacity_solid_methods']
import os
from io import open
from chemicals.utils import R, log, exp, polylog2, to_num, PY37, property_mass_to_molar
from cmath import log as clog, exp as cexp
from chemicals.data_reader import register_df_source, data_source
<<<<<<< HEAD
from fluids.numerics import newton, brenth, secant

=======
from fluids.numerics import py_newton as newton, brenth, secant
# from numba.experimental import jitclass
# from numba import types, njit
>>>>>>> e81003fb

# %% Methods introduced in this module

# Gases
TRCIG = 'TRC Thermodynamics of Organic Compounds in the Gas State (1994)'
POLING = 'Poling et al. (2001)'
POLING_CONST = 'Poling et al. (2001) constant'
CRCSTD = 'CRC Standard Thermodynamic Properties of Chemical Substances'
VDI_TABULAR = 'VDI Heat Atlas'
LASTOVKA_SHAW = 'Lastovka and Shaw (2013)'
heat_capacity_gas_methods = (
    TRCIG, POLING, LASTOVKA_SHAW, CRCSTD, POLING_CONST, VDI_TABULAR
)
# Liquids
ZABRANSKY_SPLINE = 'Zabransky spline, averaged heat capacity'
ZABRANSKY_QUASIPOLYNOMIAL = 'Zabransky quasipolynomial, averaged heat capacity'
ZABRANSKY_SPLINE_C = 'Zabransky spline, constant-pressure'
ZABRANSKY_QUASIPOLYNOMIAL_C = 'Zabransky quasipolynomial, constant-pressure'
ZABRANSKY_SPLINE_SAT = 'Zabransky spline, saturation'
ZABRANSKY_QUASIPOLYNOMIAL_SAT = 'Zabransky quasipolynomial, saturation'
ROWLINSON_POLING = 'Rowlinson and Poling (2001)'
ROWLINSON_BONDI = 'Rowlinson and Bondi (1969)'
DADGOSTAR_SHAW = 'Dadgostar and Shaw (2011)'
heat_capacity_liquid_methods = (
    ZABRANSKY_SPLINE, ZABRANSKY_QUASIPOLYNOMIAL, ZABRANSKY_SPLINE_C, 
    ZABRANSKY_QUASIPOLYNOMIAL_C, ZABRANSKY_SPLINE_SAT, ZABRANSKY_QUASIPOLYNOMIAL_SAT,
    VDI_TABULAR, ROWLINSON_POLING, ROWLINSON_BONDI, DADGOSTAR_SHAW, POLING_CONST,
    CRCSTD
)
# Solids
LASTOVKA_S = 'Lastovka, Fulem, Becerra and Shaw (2008)'
PERRY151 = "Perry's Table 2-151"
heat_capacity_solid_methods = (PERRY151, CRCSTD, LASTOVKA_S)
# %% Data types

class HeatCapacityModel:
    """Abstract class heat capacity model subclasses."""
    
    def __init_subclass__(cls):
        cls_attrs = ('calculate', 'calculate_integral', 'calculate_integral_over_T')
        hasattr_ = hasattr
        for attr in cls_attrs:
            if not hasattr_(cls, attr):
                raise NotImplementedError(
                    "HeatCapacityModel subclass must implement a '%s' method" % attr
                )
            

# @jitclass([('coeffs', types.UniTuple(types.float64, 4)),
#            ('Tmin', types.float64),
#            ('Tmax', types.float64)])
class ZabranskySpline(HeatCapacityModel):
    r'''
    Implementation of the cubic spline method presented in [1]_ for 
    calculating the heat capacity of a chemical.
    Implements the enthalpy and entropy integrals as well.
    
    .. math::
        \frac{C}{R}=\sum_{j=0}^3 A_{j+1} \left(\frac{T}{100}\right)^j
    
    Parameters
    ----------
    coeffs : list[float]
        Six coefficients for the equation.
    Tmin : float
        Minimum temperature any experimental data was available at.
    Tmax : float
        Maximum temperature any experimental data was available at.
    
    References
    ----------
    .. [1] Zabransky, M., V. Ruzicka Jr, V. Majer, and Eugene S. Domalski.
       Heat Capacity of Liquids: Critical Review and Recommended Values.
       2 Volume Set. Washington, D.C.: Amer Inst of Physics, 1996.
    
    '''
    __slots__ = ('coeffs', 'Tmin', 'Tmax')
    
    def __init__(self, coeffs, Tmin, Tmax):
        self.coeffs = coeffs
        self.Tmin = Tmin
        self.Tmax = Tmax

    def calculate(self, T):
        r'''
        Return heat capacity as a function of temperature.
            
        Parameters
        ----------
        T : float
            Temperature, [K]
        
        Returns
        -------
        Cp : float
            Liquid heat capacity as T, [J/mol/K]
        
        '''        
        return Zabransky_cubic(T, *self.coeffs)

    def calculate_integral(self, Ta, Tb):
        r'''
        Return the enthalpy integral of heat capacity from  `Ta` to `Tb`.
            
        Parameters
        ----------
        Ta : float
            Initial temperature, [K]
        Tb : float
            Final temperature, [K]
            
        Returns
        -------
        dS : float
            Enthalpy difference between `Ta` and `Tb`, [J/mol/K]
        
        '''
        return (Zabransky_cubic_integral(Tb, *self.coeffs)
                - Zabransky_cubic_integral(Ta, *self.coeffs))
        
    def calculate_integral_over_T(self, Ta, Tb):
        r'''
        Return the entropy integral of heat capacity from `Ta` to `Tb`.
            
        Parameters
        ----------
        Ta : float
            Initial temperature, [K]
        Tb : float
            Final temperature, [K]
            
        Returns
        -------
        dS : float
            Entropy difference between `Ta` and `Tb`, [J/mol/K]
        '''        
        return (Zabransky_cubic_integral_over_T(Tb, *self.coeffs)
                - Zabransky_cubic_integral_over_T(Ta, *self.coeffs))


# @jitclass([('coeffs', types.UniTuple(types.float64, 6)),
#            ('Tc', types.float64),
#            ('Tmin', types.float64),
#            ('Tmax', types.float64)])
class ZabranskyQuasipolynomial(HeatCapacityModel):
    r'''
    Quasi-polynomial object for calculating the heat capacity of a chemical.
    Implements the enthalpy and entropy integrals as well.
    
    .. math::
        \frac{C}{R}=A_1\ln(1-T_r) + \frac{A_2}{1-T_r}
        + \sum_{j=0}^m A_{j+3} T_r^j
    
    Parameters
    ----------
    coeffs : list[float]
        Six coefficients for the equation.
    Tc : float
        Critical temperature of the chemical, as used in the formula.
    Tmin : float
        Minimum temperature any experimental data was available at.
    Tmax : float
        Maximum temperature any experimental data was available at.
    
    References
    ----------
    .. [1] Zabransky, M., V. Ruzicka Jr, V. Majer, and Eugene S. Domalski.
       Heat Capacity of Liquids: Critical Review and Recommended Values.
       2 Volume Set. Washington, D.C.: Amer Inst of Physics, 1996.
    
    '''
    __slots__ = ('coeffs', 'Tc', 'Tmin', 'Tmax')
    
    def __init__(self, coeffs, Tc, Tmin, Tmax):
        self.coeffs = coeffs
        self.Tc = Tc
        self.Tmin = Tmin
        self.Tmax = Tmax

    def calculate(self, T):
        r'''
        Return the heat capacity as a function of temperature.
            
        Parameters
        ----------
        T : float
            Temperature, [K]
        
        Returns
        -------
        Cp : float
            Liquid heat capacity as T, [J/mol/K]
        
        '''
        return Zabransky_quasi_polynomial(T, self.Tc, *self.coeffs)
                                          
    def calculate_integral(self, Ta, Tb):
        r'''
        Return the enthalpy integral of heat capacity from `Ta` to `Tb`.
            
        Parameters
        ----------
        Ta : float
            Initial temperature, [K]
        Tb : float
            Final temperature, [K]
            
        Returns
        -------
        dH : float
            Enthalpy difference between `Ta` and `Tb`, [J/mol]
        
        '''        
        return (Zabransky_quasi_polynomial_integral(Tb, self.Tc, *self.coeffs)
               - Zabransky_quasi_polynomial_integral(Ta, self.Tc, *self.coeffs))
    
    def calculate_integral_over_T(self, Ta, Tb):
        r'''
        Return the entropy integral of heat capacity from `Ta` to `Tb`.
            
        Parameters
        ----------
        Ta : float
            Initial temperature, [K]
        Tb : float
            Final temperature, [K]
        
        Returns
        -------
        dS : float
            Entropy difference between `Ta` and `Tb`, [J/mol/K]
        
        '''        
        return (Zabransky_quasi_polynomial_integral_over_T(Tb, self.Tc, *self.coeffs)
               - Zabransky_quasi_polynomial_integral_over_T(Ta, self.Tc, *self.coeffs))


class PiecewiseHeatCapacity:
    r"""
    PiecewiseHeatCapacity object for calculating heat capacity and the enthalpy and 
    entropy integrals using piecewise models.
    
    Parameters
    ----------
    models : Iterable[HeatCapacityModel]
        Piecewise heat capacity model objects.
    
    """
    __slots__ = ('_models')
    
    def __init__(self, models):
        self.models = models
    
    def __iter__(self):
        return self._models.__iter__()
    
    @property
    def Tmin(self):
        """[float] Minimum temperature of all available models [K]."""
        return self._models[0].Tmin
    @property
    def Tmax(self):
        """[float] Maximum temperature of all available models [K]."""
        return self._models[-1].Tmax
    
    @property
    def models(self):
        r"""tuple[HeatCapacityModel] Heat capacity model objects."""
        return self._models
    @models.setter
    def models(self, models):
        self._models = tuple(sorted(models, key=lambda x: x.Tmin))
    
    def calculate(self, T):
        r'''
        Return the heat capacity as a function of temperature.
            
        Parameters
        ----------
        T : float
            Temperature, [K]
        
        Returns
        -------
        Cp : float
            Liquid heat capacity as T, [J/mol/K]
        
        '''
        if T >= self.Tmin:
            for model in self._models:
                if T <= model.Tmax: return model.calculate(T)
        raise ValueError(f"no valid model at T=%d K" % T)
    
    def calculate_integral(self, Ta, Tb):
        r'''
        Return the enthalpy integral of heat capacity from `Ta` to `Tb`.
            
        Parameters
        ----------
        Ta : float
            Initial temperature, [K]
        Tb : float
            Final temperature, [K]
            
        Returns
        -------
        dH : float
            Enthalpy difference between `Ta` and `Tb`, [J/mol]
        
        '''   
        integral = 0.
        if Ta < self.Tmin: raise ValueError(f"no valid model at T=%d K" % Ta)
        for model in self._models:
            Tmax = model.Tmax
            if Tb <= Tmax:
                return integral + model.calculate_integral(Ta, Tb)
            else:
                integral += model.calculate_integral(Ta, Tmax)
                Ta = Tmax
        raise ValueError(f"no valid model at T=%d to %d K" % Tb)
    
    def calculate_integral_over_T(self, Ta, Tb):
        r'''
        Return the entropy integral of heat capacity from `Ta` to `Tb`.
            
        Parameters
        ----------
        Ta : float
            Initial temperature, [K]
        Tb : float
            Final temperature, [K]
            
        Notes
        -----
        Analytically integrates piecewise through all models.
            
        Returns
        -------
        dS : float
            Entropy difference between `Ta` and `Tb`, [J/mol/K]
        
        '''        
        integral = 0.
        if Ta < self.Tmin: raise ValueError(f"no valid model at T=%d K" % Ta)
        for model in self._models:
            Tmax = model.Tmax
            if Tb <= Tmax:
                return integral + model.calculate_integral_over_T(Ta, Tb)
            else:
                integral += model.calculate_integral_over_T(Ta, Tmax)
                Ta = Tmax
        raise ValueError(f"no valid model at T=%d to %d K" % Tb)


# %% Register data sources and lazy load them

folder = os.path.join(os.path.dirname(__file__), 'Heat Capacity')
register_df_source(folder, 'PolingDatabank.tsv')
register_df_source(folder, 'TRC Thermodynamics of Organic Compounds in the Gas State.tsv')
register_df_source(folder, 'CRC Standard Thermodynamic Properties of Chemical Substances.tsv')

_Cp_data_loaded = False
def _load_Cp_data():
    global Cp_data_Poling, TRC_gas_data, CRC_standard_data, Cp_data_PerryI
    global zabransky_dict_sat_s, zabransky_dict_sat_p, zabransky_dict_const_s
    global zabransky_dict_const_p, zabransky_dict_iso_s, zabransky_dict_iso_p
    global type_to_zabransky_dict, zabransky_dicts, _Cp_data_loaded
    Cp_data_Poling = data_source('PolingDatabank.tsv')
    TRC_gas_data = data_source('TRC Thermodynamics of Organic Compounds in the Gas State.tsv')
    CRC_standard_data = data_source('CRC Standard Thermodynamic Properties of Chemical Substances.tsv')
    # Read in a dict of heat capacities of irnorganic and elemental solids.
    # These are in section 2, table 151 in:
    # Green, Don, and Robert Perry. Perry's Chemical Engineers' Handbook,
    # Eighth Edition. McGraw-Hill Professional, 2007.
    # Formula:
    # Cp(Cal/mol/K) = Const + Lin*T + Quadinv/T^2 + Quadinv*T^2
    # Phases:
    # c, gls, l, g.
    zabransky_dict_sat_s = {}
    zabransky_dict_sat_p = {}
    zabransky_dict_const_s = {}
    zabransky_dict_const_p = {}
    zabransky_dict_iso_s = {}
    zabransky_dict_iso_p = {}
    # C means average heat capacity values, from less rigorous experiments
    # sat means heat capacity along the saturation line
    # p means constant-pressure values, 
    # second argument is whether or not it has a spline
    type_to_zabransky_dict = {
        ('C', True): zabransky_dict_const_s, 
        ('C', False):   zabransky_dict_const_p,
        ('sat', True):  zabransky_dict_sat_s,
        ('sat', False): zabransky_dict_sat_p,
        ('p', True):    zabransky_dict_iso_s,
        ('p', False):   zabransky_dict_iso_p
    }
    zabransky_dicts = {
        ZABRANSKY_SPLINE: zabransky_dict_const_s,
        ZABRANSKY_QUASIPOLYNOMIAL: zabransky_dict_const_p,
        ZABRANSKY_SPLINE_C: zabransky_dict_iso_s,
        ZABRANSKY_QUASIPOLYNOMIAL_C: zabransky_dict_iso_p,
        ZABRANSKY_SPLINE_SAT: zabransky_dict_sat_s,
        ZABRANSKY_QUASIPOLYNOMIAL_SAT: zabransky_dict_sat_p
    }
    with open(os.path.join(folder, 'Zabransky.tsv'), encoding='utf-8') as f:
        next(f)
        for line in f:
            values = to_num(line.strip('\n').split('\t'))
            (CAS, name, Type, uncertainty, Tmin, Tmax,
             a1s, a2s, a3s, a4s, a1p, a2p, a3p, a4p, a5p, a6p, Tc) = values
            spline = bool(a1s) # False if Quasypolynomial, True if spline
            d = type_to_zabransky_dict[(Type, spline)]
            if spline:
                coeffs = (a1s, a2s, a3s, a4s)
                if CAS not in d:
                    d[CAS] = [ZabranskySpline(coeffs, Tmin, Tmax)]
                else:
                    d[CAS].append(ZabranskySpline(coeffs, Tmin, Tmax))
            else:
                # No duplicates for quasipolynomials
                coeffs = (a1p, a2p, a3p, a4p, a5p, a6p)
                d[CAS] = ZabranskyQuasipolynomial(coeffs, Tc, Tmin, Tmax)
    for dct in (zabransky_dict_const_s, zabransky_dict_iso_s):
        for CAS in dct: dct[CAS] = PiecewiseHeatCapacity(dct[CAS])
    # Used to generate data. Do not delete!
    # Cp_data_PerryI = {}
    # with open(os.path.join(folder, 'Perrys Table 2-151.tsv'), encoding='utf-8') as f:
    #     '''Read in a dict of heat capacities of irnorganic and elemental solids.
    #     These are in section 2, table 151 in:
    #     Green, Don, and Robert Perry. Perry's Chemical Engineers' Handbook,
    #     Eighth Edition. McGraw-Hill Professional, 2007.
    #     Formula:
    #     Cp(Cal/mol/K) = Const + Lin*T + Quadinv/T^2 + Quadinv*T^2
    #     Phases: c, gls, l, g.
    #     '''
    #     next(f)
    #     for line in f:
    #         values = to_num(line.strip('\n').split('\t'))
    #         (CASRN, _formula, _phase, _subphase, Const, Lin, Quadinv, Quad, Tmin,
    #          Tmax, err) = values
    #         if Lin is None:
    #             Lin = 0
    #         if Quadinv is None:
    #             Quadinv = 0
    #         if Quad is None:
    #             Quad = 0
    #         if CASRN in _PerryI and CASRN:
    #             a = _PerryI[CASRN]
    #             a.update({_phase: {"Formula": _formula, "Phase": _phase,
    #                                "Subphase": _subphase, "Const": Const,
    #                                "Lin": Lin, "Quadinv": Quadinv, "Quad": Quad,
    #                                "Tmin": Tmin, "Tmax": Tmax, "Error": err}})
    #             _PerryI[CASRN] = a
    #         else:
    #             _PerryI[CASRN] = {_phase: {"Formula": _formula, "Phase": _phase,
    #                                        "Subphase": _subphase, "Const": Const,
    #                                        "Lin": Lin, "Quadinv": Quadinv,
    #                                        "Quad": Quad, "Tmin": Tmin,
    #                                        "Tmax": Tmax, "Error": err}}
    '''
    Read in a dict of 2481 thermodynamic property sets of different phases from:
    Haynes, W.M., Thomas J. Bruno, and David R. Lide. CRC Handbook of
    Chemistry and Physics. [Boca Raton, FL]: CRC press, 2014.
    Warning: 11 duplicated chemicals are present and currently clobbered.
    '''
    import json
    with open(os.path.join(folder, 'Perrys Table 2-151.json')) as f:
        Cp_data_PerryI = json.loads(f.read())
    _Cp_data_loaded = True

if PY37:
    def __getattr__(name):
        if name in ('Cp_data_Poling', 'TRC_gas_data', 'CRC_standard_data',
                    'Cp_data_PerryI', 'zabransky_dict_sat_s', 'zabransky_dict_sat_p', 
                    'zabransky_dict_const_s', 'zabransky_dict_const_p', 'zabransky_dict_iso_s',  
                    'zabransky_dict_iso_p', 'type_to_zabransky_dict', 'zabransky_dicts'):
            _load_Cp_data()
            return globals()[name]
        raise AttributeError("module %s has no attribute %s" %(__name__, name))
else:
    _load_Cp_data()



# %% Heat capacities of gases

def Lastovka_Shaw(T, similarity_variable, cyclic_aliphatic=False):
    r'''Calculate ideal-gas constant-pressure heat capacitiy with the similarity
    variable concept and method as shown in [1]_.
    
    .. math::
        C_p^0 = \left(A_2 + \frac{A_1 - A_2}{1 + \exp(\frac{\alpha-A_3}{A_4})}\right)
        + (B_{11} + B_{12}\alpha)\left(-\frac{(C_{11} + C_{12}\alpha)}{T}\right)^2
        \frac{\exp(-(C_{11} + C_{12}\alpha)/T)}{[1-\exp(-(C_{11}+C_{12}\alpha)/T)]^2}\\
        + (B_{21} + B_{22}\alpha)\left(-\frac{(C_{21} + C_{22}\alpha)}{T}\right)^2
        \frac{\exp(-(C_{21} + C_{22}\alpha)/T)}{[1-\exp(-(C_{21}+C_{22}\alpha)/T)]^2}
        
    Parameters
    ----------
    T : float
        Temperature of gas [K]
    similarity_variable : float
        similarity variable as defined in [1]_, [mol/g]
        
    Returns
    -------
    Cpg : float
        Gas constant-pressure heat capacitiy, [J/kg/K]
        
    Notes
    -----
    Original model is in terms of J/g/K. Note that the model is for predicting
    mass heat capacity, not molar heat capacity like most other methods!
    A1 = 0.58, A2 = 1.25, A3 = 0.17338003, A4 = 0.014, B11 = 0.73917383,
    B12 = 8.88308889, C11 = 1188.28051, C12 = 1813.04613, B21 = 0.0483019,
    B22 = 4.35656721, C21 = 2897.01927, C22 = 5987.80407.
    Examples
    --------
    >>> Lastovka_Shaw(1000.0, 0.1333)
    2467.113309084757
    
    References
    ----------
    .. [1] Lastovka, Vaclav, and John M. Shaw. "Predictive Correlations for
       Ideal Gas Heat Capacities of Pure Hydrocarbons and Petroleum Fractions."
       Fluid Phase Equilibria 356 (October 25, 2013): 338-370.
       doi:10.1016/j.fluid.2013.07.023.
    '''
    a = similarity_variable
    if cyclic_aliphatic:
        A1 = -0.1793547
        A2 = 3.86944439
        first = A1 + A2*a
    else:
        A1 = 0.58
        A2 = 1.25
        A3 = 0.17338003 # 803 instead of 8003 in another paper
        A4 = 0.014
        first = A2 + (A1-A2)/(1. + exp((a - A3)/A4))
        # Personal communication confirms the change

    T_inv = 1.0/T
    B11 = 0.73917383
    B12 = 8.88308889
    C11 = 1188.28051
    C12 = 1813.04613
    B21 = 0.0483019
    B22 = 4.35656721
    C21 = 2897.01927
    C22 = 5987.80407
    C11_C12a_T =(C11+C12*a)*T_inv
    expm_C11_C12a_T = exp(-C11_C12a_T)
    x1 = 1.0/(1.0 - expm_C11_C12a_T)
    
    C21_C22a_T = (C21+C22*a)*T_inv
    expm_C21_C22a_T = exp(-C21_C22a_T)
    x2 = 1.0/(1.0 - expm_C21_C22a_T)
    
    Cp = first + (B11 + B12*a)*(C11_C12a_T*C11_C12a_T)*expm_C11_C12a_T*x1*x1
    Cp += (B21 + B22*a)*(C21_C22a_T*C21_C22a_T)*expm_C21_C22a_T*x2*x2
    return Cp*1000. # J/g/K to J/kg/K

def Lastovka_Shaw_integral(T, similarity_variable, cyclic_aliphatic=False):
    r'''Calculate the integral of ideal-gas constant-pressure heat capacitiy 
    with the similarity variable concept and method as shown in [1]_.
    
    Parameters
    ----------
    T : float
        Temperature of gas [K]
    similarity_variable : float
        similarity variable as defined in [1]_, [mol/g]
        
    Returns
    -------
    H : float
        Difference in enthalpy from 0 K, [J/kg]
        
    Notes
    -----
    Original model is in terms of J/g/K. Note that the model is for predicting
    mass heat capacity, not molar heat capacity like most other methods!
    Integral was computed with SymPy.
    
    See Also
    --------
    Lastovka_Shaw
    Lastovka_Shaw_integral_over_T
    
    Examples
    --------
    >>> Lastovka_Shaw_integral(300.0, 0.1333)
    5283095.816018478
    
    References
    ----------
    .. [1] Lastovka, Vaclav, and John M. Shaw. "Predictive Correlations for
       Ideal Gas Heat Capacities of Pure Hydrocarbons and Petroleum Fractions."
       Fluid Phase Equilibria 356 (October 25, 2013): 338-370.
       doi:10.1016/j.fluid.2013.07.023.
    '''
    a = similarity_variable
    if cyclic_aliphatic:
        A1 = -0.1793547
        A2 = 3.86944439
        first = A1 + A2*a
    else:
        A1 = 0.58
        A2 = 1.25
        A3 = 0.17338003 # 803 instead of 8003 in another paper
#        A4 = 0.014
        A4_inv = 71.42857142857143
        first = A2 + (A1-A2)/(1. + exp((a-A3)*A4_inv)) # One reference says exp((a-A3)/A4)
        # Personal communication confirms the change

    B11 = 0.73917383
    B12 = 8.88308889
    C11 = 1188.28051
    C12 = 1813.04613
    B21 = 0.0483019
    B22 = 4.35656721
    C21 = 2897.01927
    C22 = 5987.80407
    x1 = -C11 - C12*a
    x2 = -C21 - C22*a
    T_inv = 1.0/T
    
    return 1000.*(T*first - (B11 + B12*a)*(x1*x1)/(x1 - x1*exp(x1*T_inv)) 
                  - (B21 + B22*a)*(x2*x2)/(x2 - x2*exp(x2*T_inv)))

def Lastovka_Shaw_integral_over_T(T, similarity_variable, cyclic_aliphatic=False):
    r'''Calculate the integral over temperature of ideal-gas constant-pressure 
    heat capacitiy with the similarity variable concept and method as shown in
    [1]_.
    
    Parameters
    ----------
    T : float
        Temperature of gas [K]
    similarity_variable : float
        similarity variable as defined in [1]_, [mol/g]
        
    Returns
    -------
    S : float
        Difference in entropy from 0 K, [J/kg/K]
        
    Notes
    -----
    Original model is in terms of J/g/K. Note that the model is for predicting
    mass heat capacity, not molar heat capacity like most other methods!
    Integral was computed with SymPy.
    
    See Also
    --------
    Lastovka_Shaw
    Lastovka_Shaw_integral
    Examples
    --------
    >>> Lastovka_Shaw_integral_over_T(300.0, 0.1333)
    3609.791928945323
    
    References
    ----------
    .. [1] Lastovka, Vaclav, and John M. Shaw. "Predictive Correlations for
       Ideal Gas Heat Capacities of Pure Hydrocarbons and Petroleum Fractions."
       Fluid Phase Equilibria 356 (October 25, 2013): 338-370.
       doi:10.1016/j.fluid.2013.07.023.
    '''
    from cmath import log, exp
    a = similarity_variable
    if cyclic_aliphatic:
        A1 = -0.1793547
        A2 = 3.86944439
        first = A1 + A2*a
    else:
        A1 = 0.58
        A2 = 1.25
        A3 = 0.17338003 # 803 instead of 8003 in another paper
        A4 = 0.014
        first = A2 + (A1-A2)/(1. + cexp((a - A3)/A4))

    T_inv = 1.0/T
    a2 = a*a
    B11 = 0.73917383
    B12 = 8.88308889
    C11 = 1188.28051
    C12 = 1813.04613
    B21 = 0.0483019
    B22 = 4.35656721
    C21 = 2897.01927
    C22 = 5987.80407
    S = (first*clog(T) + (-B11 - B12*a)*clog(cexp((-C11 - C12*a)*T_inv) - 1.) 
        + (-B11*C11 - B11*C12*a - B12*C11*a - B12*C12*a2)/(T*cexp((-C11
        - C12*a)*T_inv) - T) - (B11*C11 + B11*C12*a + B12*C11*a + B12*C12*a2)*T_inv)
    S += ((-B21 - B22*a)*clog(cexp((-C21 - C22*a)*T_inv) - 1.) + (-B21*C21 - B21*C22*a
        - B22*C21*a - B22*C22*a2)/(T*cexp((-C21 - C22*a)*T_inv) - T) - (B21*C21
        + B21*C22*a + B22*C21*a + B22*C22*a2)*T_inv)
    # There is a non-real component, but it is only a function of similariy 
    # variable and so will always cancel out.
    return S.real*1000.

def Lastovka_Shaw_T_for_Hm(Hm, MW, similarity_variable, T_ref=298.15, 
                           factor=1.0):
    r'''Uses the Lastovka-Shaw ideal-gas heat capacity correlation to solve for
    the temperature which has a specified `Hm`, as is required in PH flashes,
    as shown in [1]_.

    Parameters
    ----------
    Hm : float
        Molar enthalpy spec, [J/mol]
    MW : float
        Molecular weight of the pure compound or mixture average, [g/mol]
    similarity_variable : float
        Similarity variable as defined in [1]_, [mol/g]
    T_ref : float, optional
        Reference enthlapy temperature, [K]
    factor : float, optional
        A factor to increase or decrease the predicted value of the 
        method, [-]

    Returns
    -------
    T : float
        Temperature of gas to meet the molar enthalpy spec, [K]

    Notes
    -----

    See Also
    --------
    Lastovka_Shaw
    Lastovka_Shaw_integral
    Lastovka_Shaw_integral_over_T

    Examples
    --------
    >>> Lastovka_Shaw_T_for_Hm(Hm=55000, MW=80.0, similarity_variable=0.23)
    600.0943429567604
    
    References
    ----------
    .. [1] Lastovka, Vaclav, and John M. Shaw. "Predictive Correlations for
       Ideal Gas Heat Capacities of Pure Hydrocarbons and Petroleum Fractions."
       Fluid Phase Equilibria 356 (October 25, 2013): 338-370.
       doi:10.1016/j.fluid.2013.07.023.
    '''
    H_ref = Lastovka_Shaw_integral(T_ref, similarity_variable)
    def err(T):
        H1 = Lastovka_Shaw_integral(T, similarity_variable)
        dH = H1 - H_ref
        err = (property_mass_to_molar(dH, MW)*factor - Hm)
        return err
    try:
        return secant(err, 500, ytol=1e-4)
    except:
        try:
            return brenth(err, 1e-3, 1e5)
        except Exception as e:
            if err(1e-11) > 0:
                raise ValueError("For gas only enthalpy spec to be correct, "
                                 "model requires negative temperature")
            raise e


def Lastovka_Shaw_T_for_Sm(Sm, MW, similarity_variable, T_ref=298.15, 
                           factor=1.0):
    r'''Uses the Lastovka-Shaw ideal-gas heat capacity correlation to solve for
    the temperature which has a specified `Sm`, as is required in PS flashes,
    as shown in [1]_.

    Parameters
    ----------
    Sm : float
        Molar entropy spec, [J/mol/K]
    MW : float
        Molecular weight of the pure compound or mixture average, [g/mol]
    similarity_variable : float
        Similarity variable as defined in [1]_, [mol/g]
    T_ref : float, optional
        Reference enthlapy temperature, [K]
    factor : float, optional
        A factor to increase or decrease the predicted value of the 
        method, [-]

    Returns
    -------
    T : float
        Temperature of gas to meet the molar entropy spec, [K]

    Notes
    -----

    See Also
    --------
    Lastovka_Shaw
    Lastovka_Shaw_integral
    Lastovka_Shaw_integral_over_T

    Examples
    --------
    >>> Lastovka_Shaw_T_for_Sm(Sm=112.80, MW=72.151, similarity_variable=0.2356)
    603.4298291570275
    
    References
    ----------
    .. [1] Lastovka, Vaclav, and John M. Shaw. "Predictive Correlations for
       Ideal Gas Heat Capacities of Pure Hydrocarbons and Petroleum Fractions."
       Fluid Phase Equilibria 356 (October 25, 2013): 338-370.
       doi:10.1016/j.fluid.2013.07.023.
    '''
    S_ref = Lastovka_Shaw_integral_over_T(T_ref, similarity_variable)
    def err(T):
        S1 = Lastovka_Shaw_integral_over_T(T, similarity_variable)
        dS = S1 - S_ref
        err = (property_mass_to_molar(dS, MW)*factor - Sm)
#         print(T, err)
        return err
    try:
        return secant(err, 500, ytol=1e-4, high=10000)
    except Exception as e:
        try:
            return brenth(err, 1e-3, 1e5)
        except Exception as e:
            if err(1e-11) > 0:
                raise ValueError("For gas only entropy spec to be correct, "
                                 "model requires negative temperature")
            raise e

def TRCCp(T, a0, a1, a2, a3, a4, a5, a6, a7):
    r'''Calculates ideal gas heat capacity using the model developed in [1]_.
    The ideal gas heat capacity is given by:
        
    .. math::
        C_p = R\left(a_0 + (a_1/T^2) \exp(-a_2/T) + a_3 y^2
        + (a_4 - a_5/(T-a_7)^2 )y^j \right)
        y = \frac{T-a_7}{T+a_6} \text{ for } T > a_7 \text{ otherwise } 0
        
    Parameters
    ----------
    T : float
        Temperature [K]
    a1-a7 : float
        Coefficients
        
    Returns
    -------
    Cp : float
        Ideal gas heat capacity , [J/mol/K]
        
    Notes
    -----
    j is set to 8. Analytical integrals are available for this expression.
    
    Examples
    --------
    >>> TRCCp(300, 4.0, 7.65E5, 720., 3.565, -0.052, -1.55E6, 52., 201.)
    42.06527108097466
    
    References
    ----------
    .. [1] Kabo, G. J., and G. N. Roganov. Thermodynamics of Organic Compounds
       in the Gas State, Volume II: V. 2. College Station, Tex: CRC Press, 1994.
    '''
    if T <= a7:
        y = 0.
    else:
        y = (T - a7)/(T + a6)
    T2 = T*T
    y2 = y*y
    T_m_a7 = T - a7
    try:
        Cp = R*(a0 + (a1/T2)*exp(-a2/T) + a3*y2 + (a4 - a5/(T_m_a7*T_m_a7))*y2*y2*y2*y2)
    except ZeroDivisionError:
        # When T_m_a7 approaches 0, T = a7
        Cp = R*(a0 + (a1/T2)*exp(-a2/T) + a3*y2 + (a4)*y2*y2*y2*y2)
    return Cp

def TRCCp_integral(T, a0, a1, a2, a3, a4, a5, a6, a7, I=0):
    r'''Integrates ideal gas heat capacity using the model developed in [1]_.
    Best used as a delta only.
    The difference in enthalpy with respect to 0 K is given by:
        
    .. math::
        \frac{H(T) - H^{ref}}{RT} = a_0 + a_1x(a_2)/(a_2T) + I/T + h(T)/T
        
        h(T) = (a_5 + a_7)\left[(2a_3 + 8a_4)\ln(1-y)+ \left\{a_3\left(1 + 
        \frac{1}{1-y}\right) + a_4\left(7 + \frac{1}{1-y}\right)\right\}y
        + a_4\left\{3y^2 + (5/3)y^3 + y^4 + (3/5)y^5 + (1/3)y^6\right\} 
        + (1/7)\left\{a_4 - \frac{a_5}{(a_6+a_7)^2}\right\}y^7\right]
        
        h(T) = 0 \text{ for } T \le a_7
        y = \frac{T-a_7}{T+a_6} \text{ for } T > a_7 \text{ otherwise } 0
        
    Parameters
    ----------
    T : float
        Temperature [K]
    a1-a7 : float
        Coefficients
    I : float, optional
        Integral offset
        
    Returns
    -------
    H-H(0) : float
        Difference in enthalpy from 0 K , [J/mol]
        
    Notes
    -----
    Analytical integral as provided in [1]_ and verified with numerical
    integration. 
    
    Examples
    --------
    >>> TRCCp_integral(298.15, 4.0, 7.65E5, 720., 3.565, -0.052, -1.55E6, 52., 
    ... 201., 1.2)
    10802.536262068483
    
    References
    ----------
    .. [1] Kabo, G. J., and G. N. Roganov. Thermodynamics of Organic Compounds
       in the Gas State, Volume II: V. 2. College Station, Tex: CRC Press, 1994.
    '''
    if T <= a7:
        y = 0.
    else:
        y = (T - a7)/(T + a6)
    y2 = y*y
    y4 = y2*y2
    if T <= a7:
        h = 0.0
    else:
        first = a6 + a7
        one_m_y = 1.0 - y
        second = (2.*a3 + 8.*a4)*log(one_m_y)
        third = (a3*(1. + 1./(one_m_y)) + a4*(7. + 1./(one_m_y)))*y
        fourth = a4*(3.*y2 + 5./3.*y*y2 + y4 + 0.6*y4*y + 1/3.*y4*y2)
        fifth = 1/7.*(a4 - a5/(first*first))*y4*y2*y
        h = first*(second + third + fourth + fifth)
    return (a0 + a1*exp(-a2/T)/(a2*T) + I/T + h/T)*R*T

def TRCCp_integral_over_T(T, a0, a1, a2, a3, a4, a5, a6, a7, J=0):
    r'''Integrates ideal gas heat capacity over T using the model developed in 
    [1]_. Best used as a delta only.
    The difference in ideal-gas entropy with respect to 0 K is given by:
        
    .. math::
        \frac{S^\circ}{R} = J + a_0\ln T + \frac{a_1}{a_2^2}\left(1
        + \frac{a_2}{T}\right)x(a_2) + s(T)
        s(T) = \left[\left\{a_3 + \left(\frac{a_4 a_7^2 - a_5}{a_6^2}\right)
        \left(\frac{a_7}{a_6}\right)^4\right\}\left(\frac{a_7}{a_6}\right)^2
        \ln z + (a_3 + a_4)\ln\left(\frac{T+a_6}{a_6+a_7}\right)
        +\sum_{i=1}^7 \left\{\left(\frac{a_4 a_7^2 - a_5}{a_6^2}\right)\left(
        \frac{-a_7}{a_6}\right)^{6-i} - a_4\right\}\frac{y^i}{i}
        - \left\{\frac{a_3}{a_6}(a_6 + a_7) + \frac{a_5 y^6}{7a_7(a_6+a_7)}
        \right\}y\right]
        s(T) = 0 \text{ for } T \le a_7
        
        z = \frac{T}{T+a_6} \cdot \frac{a_7 + a_6}{a_7}
        y = \frac{T-a_7}{T+a_6} \text{ for } T > a_7 \text{ otherwise } 0
        
    Parameters
    ----------
    T : float
        Temperature [K]
    a1-a7 : float
        Coefficients
    J : float, optional
        Integral offset
        
    Returns
    -------
    S-S(0) : float
        Difference in entropy from 0 K , [J/mol/K]
    
    Notes
    -----
    Analytical integral as provided in [1]_ and verified with numerical
    integration. 
    
    Examples
    --------
    >>> TRCCp_integral_over_T(300, 4.0, 124000, 245, 50.539, -49.469, 
    ... 220440000, 560, 78)
    213.80156219151885
    
    References
    ----------
    .. [1] Kabo, G. J., and G. N. Roganov. Thermodynamics of Organic Compounds
       in the Gas State, Volume II: V. 2. College Station, Tex: CRC Press, 1994.
    '''
    # Possible optimizations: pre-cache as much as possible.
    # If this were replaced by a cache, much of this would not need to be computed.
    if T <= a7:
        y = 0.
    else:
        y = (T - a7)/(T + a6)

    x3 = a7 + a6
    z = T/(T + a6)*x3/a7
    if T <= a7:
        s = 0.
    else:
        a72 = a7*a7
        a62 = a6*a6
        a7_a6 = a7/a6 # a7/a6
        a7_a6_2 = a7_a6*a7_a6
        a7_a6_4 = a7_a6_2*a7_a6_2
        x1 = (a4*a72 - a5)/a62 # part of third, sum
        first = (a3 + ((a4*a72 - a5)/a62)*a7_a6_4)*a7_a6_2*log(z)
        second = (a3 + a4)*log((T + a6)/(x3))
        third = 0.0
        y_pow = 1.0
        a7_a6_pow = (a7_a6)**6

        for i in range(1, 8):
            y_pow = y_pow*y
            a7_a6_pow = a7_a6_pow/-a7_a6
            third += (x1*a7_a6_pow - a4)*y_pow/i
        fourth = -(a3/a6*(x3) + a5*y_pow/y/(7.*a7*(x3)))*y
        s = first + second + third + fourth
    return R*(J + a0*log(T) + a1/(a2*a2)*(1. + a2/T)*exp(-a2/T) + s)
    

### Heat capacities of liquids

def Rowlinson_Poling(T, Tc, omega, Cpgm):
    r'''Calculate liquid constant-pressure heat capacitiy with the [1]_ CSP method.
    This equation is not terrible accurate.
    The heat capacity of a liquid is given by:
    .. math::
        \frac{Cp^{L} - Cp^{g}}{R} = 1.586 + \frac{0.49}{1-T_r} +
        \omega\left[ 4.2775 + \frac{6.3(1-T_r)^{1/3}}{T_r} + \frac{0.4355}{1-T_r}\right]
        
    Parameters
    ----------
    T : float
        Temperature of fluid [K]
    Tc : float
        Critical temperature of fluid [K]
    omega : float
        Acentric factor for fluid, [-]
    Cpgm : float
        Constant-pressure gas heat capacity, [J/mol/K]
        
    Returns
    -------
    Cplm : float
        Liquid constant-pressure heat capacitiy, [J/mol/K]
        
    Notes
    -----
    Poling compared 212 substances, and found error at 298K larger than 10%
    for 18 of them, mostly associating. Of the other 194 compounds, AARD is 2.5%.
    
    Examples
    --------
    >>> Rowlinson_Poling(350.0, 435.5, 0.203, 91.21)
    143.80196224081436
    
    References
    ----------
    .. [1] Poling, Bruce E. The Properties of Gases and Liquids. 5th edition.
       New York: McGraw-Hill Professional, 2000.
    '''
    Tr = T/Tc
    Cplm = Cpgm+ R*(1.586 + 0.49/(1.-Tr) + omega*(4.2775
    + 6.3*(1-Tr)**(1/3.)/Tr + 0.4355/(1.-Tr)))
    return Cplm

def Rowlinson_Bondi(T, Tc, omega, Cpgm):
    r'''Calculate liquid constant-pressure heat capacitiy with the CSP method
    shown in [1]_.
    The heat capacity of a liquid is given by:
        
    .. math::
        \frac{Cp^L - Cp^{ig}}{R} = 1.45 + 0.45(1-T_r)^{-1} + 0.25\omega
        [17.11 + 25.2(1-T_r)^{1/3}T_r^{-1} + 1.742(1-T_r)^{-1}]
        
    Parameters
    ----------
    T : float
        Temperature of fluid [K]
    Tc : float
        Critical temperature of fluid [K]
    omega : float
        Acentric factor for fluid, [-]
    Cpgm : float
        Constant-pressure gas heat capacity, [J/mol/K]
        
    Returns
    -------
    Cplm : float
        Liquid constant-pressure heat capacitiy, [J/mol/K]
        
    Notes
    -----
    Less accurate than `Rowlinson_Poling`.
    
    Examples
    --------
    >>> Rowlinson_Bondi(T=373.28, Tc=535.55, omega=0.323, Cpgm=119.342)
    175.3976263003074
    
    References
    ----------
    .. [1] Poling, Bruce E. The Properties of Gases and Liquids. 5th edition.
       New York: McGraw-Hill Professional, 2000.
    .. [2] Gesellschaft, V. D. I., ed. VDI Heat Atlas. 2nd edition.
       Berlin; New York:: Springer, 2010.
    .. [3] J.S. Rowlinson, Liquids and Liquid Mixtures, 2nd Ed.,
       Butterworth, London (1969).
    '''
    Tr = T/Tc
    Cplm = Cpgm + R*(1.45 + 0.45/(1.-Tr) + 0.25*omega*(17.11
    + 25.2*(1-Tr)**(1/3.)/Tr + 1.742/(1.-Tr)))
    return Cplm

def Dadgostar_Shaw(T, similarity_variable):
    r'''Calculate liquid constant-pressure heat capacitiy with the similarity
    variable concept and method as shown in [1]_.
    
    .. math::
        C_{p} = 24.5(a_{11}\alpha + a_{12}\alpha^2)+ (a_{21}\alpha
        + a_{22}\alpha^2)T +(a_{31}\alpha + a_{32}\alpha^2)T^2
        
    Parameters
    ----------
    T : float
        Temperature of liquid [K]
    similarity_variable : float
        similarity variable as defined in [1]_, [mol/g]
        
    Returns
    -------
    Cpl : float
        Liquid constant-pressure heat capacitiy, [J/kg/K]
        
    Notes
    -----
    Many restrictions on its use.
    Original model is in terms of J/g/K. Note that the model is for predicting
    mass heat capacity, not molar heat capacity like most other methods!
    a11 = -0.3416; a12 = 2.2671; a21 = 0.1064; a22 = -0.3874l;
    a31 = -9.8231E-05; a32 = 4.182E-04
    
    Examples
    --------
    >>> Dadgostar_Shaw(355.6, 0.139)
    1802.5291501191516
    
    References
    ----------
    .. [1] Dadgostar, Nafiseh, and John M. Shaw. "A Predictive Correlation for
       the Constant-Pressure Specific Heat Capacity of Pure and Ill-Defined
       Liquid Hydrocarbons." Fluid Phase Equilibria 313 (January 15, 2012):
       211-226. doi:10.1016/j.fluid.2011.09.015.
    '''
    a = similarity_variable
    a11 = -0.3416
    a12 = 2.2671
    a21 = 0.1064
    a22 = -0.3874
    a31 = -9.8231E-05
    a32 = 4.182E-04

    # Didn't seem to improve the comparison; sum of errors on some
    # points included went from 65.5  to 286.
    # Author probably used more precision in their calculation.
#    theta = 151.8675
#    constant = 3*R*(theta/T)**2*exp(theta/T)/(exp(theta/T)-1)**2
    constant = 24.5

    Cp = (constant*(a11*a + a12*a**2) + (a21*a + a22*a**2)*T
          + (a31*a + a32*a**2)*T**2)
    Cp = Cp*1000 # J/g/K to J/kg/K
    return Cp

def Dadgostar_Shaw_integral(T, similarity_variable):
    r'''Calculate the integral of liquid constant-pressure heat capacitiy 
    with the similarity variable concept and method as shown in [1]_.
    
    Parameters
    ----------
    T : float
        Temperature of gas [K]
    similarity_variable : float
        similarity variable as defined in [1]_, [mol/g]
        
    Returns
    -------
    H : float
        Difference in enthalpy from 0 K, [J/kg]
        
    Notes
    -----
    Original model is in terms of J/g/K. Note that the model is for predicting
    mass heat capacity, not molar heat capacity like most other methods!
    Integral was computed with SymPy.
    
    See Also
    --------
    Dadgostar_Shaw
    Dadgostar_Shaw_integral_over_T
    
    Examples
    --------
    >>> Dadgostar_Shaw_integral(300.0, 0.1333)
    238908.15142664989
    
    References
    ----------
    .. [1] Dadgostar, Nafiseh, and John M. Shaw. "A Predictive Correlation for
       the Constant-Pressure Specific Heat Capacity of Pure and Ill-Defined
       Liquid Hydrocarbons." Fluid Phase Equilibria 313 (January 15, 2012):
       211-226. doi:10.1016/j.fluid.2011.09.015.
    '''
    a = similarity_variable
    a2 = a*a
    T2 = T*T
    a11 = -0.3416
    a12 = 2.2671
    a21 = 0.1064
    a22 = -0.3874
    a31 = -9.8231E-05
    a32 = 4.182E-04
    constant = 24.5
    H = T2*T/3.*(a2*a32 + a*a31) + T2*0.5*(a2*a22 + a*a21) + T*constant*(a2*a12 + a*a11)
    return H*1000. # J/g/K to J/kg/K

def Dadgostar_Shaw_integral_over_T(T, similarity_variable):
    r'''Calculate the integral of liquid constant-pressure heat capacitiy 
    with the similarity variable concept and method as shown in [1]_.
    
    Parameters
    ----------
    T : float
        Temperature of gas [K]
    similarity_variable : float
        similarity variable as defined in [1]_, [mol/g]
        
    Returns
    -------
    S : float
        Difference in entropy from 0 K, [J/kg/K]
        
    Notes
    -----
    Original model is in terms of J/g/K. Note that the model is for predicting
    mass heat capacity, not molar heat capacity like most other methods!
    Integral was computed with SymPy.
    
    See Also
    --------
    Dadgostar_Shaw
    Dadgostar_Shaw_integral
    
    Examples
    --------
    >>> Dadgostar_Shaw_integral_over_T(300.0, 0.1333)
    1201.1409113147927
    
    References
    ----------
    .. [1] Dadgostar, Nafiseh, and John M. Shaw. "A Predictive Correlation for
       the Constant-Pressure Specific Heat Capacity of Pure and Ill-Defined
       Liquid Hydrocarbons." Fluid Phase Equilibria 313 (January 15, 2012):
       211-226. doi:10.1016/j.fluid.2011.09.015.
    '''
    a = similarity_variable
    a2 = a*a
    a11 = -0.3416
    a12 = 2.2671
    a21 = 0.1064
    a22 = -0.3874
    a31 = -9.8231E-05
    a32 = 4.182E-04
    constant = 24.5
    S = T*T*0.5*(a2*a32 + a*a31) + T*(a2*a22 + a*a21) + a*constant*(a*a12 + a11)*log(T)
    return S*1000. # J/g/K to J/kg/K

# @njit(cache=True)
def Zabransky_quasi_polynomial(T, Tc, a1, a2, a3, a4, a5, a6):
    r'''Calculates liquid heat capacity using the model developed in [1]_.
    
    .. math::
        \frac{C}{R}=A_1\ln(1-T_r) + \frac{A_2}{1-T_r}
        + \sum_{j=0}^m A_{j+3} T_r^j
        
    Parameters
    ----------
    T : float
        Temperature [K]
    Tc : float
        Critical temperature of fluid, [K]
    a1-a6 : float
        Coefficients
        
    Returns
    -------
    Cp : float
        Liquid heat capacity, [J/mol/K]
        
    Notes
    -----
    Used only for isobaric heat capacities, not saturation heat capacities.
    Designed for reasonable extrapolation behavior caused by using the reduced
    critical temperature. Used by the authors of [1]_ when critical temperature
    was available for the fluid.
    Analytical integrals are available for this expression.
    
    Examples
    --------
    >>> Zabransky_quasi_polynomial(330, 591.79, -3.12743, 0.0857315, 13.7282, 1.28971, 6.42297, 4.10989)
    165.472878778683
    
    References
    ----------
    .. [1] Zabransky, M., V. Ruzicka Jr, V. Majer, and Eugene S. Domalski.
       Heat Capacity of Liquids: Critical Review and Recommended Values.
       2 Volume Set. Washington, D.C.: Amer Inst of Physics, 1996.
    '''
    Tr = T/Tc
    return R*(a1*log(1.0-Tr) + a2/(1.0-Tr) + a3 + Tr*(Tr*(Tr*a6 + a5) + a4))

# @njit(cache=True)
def Zabransky_quasi_polynomial_integral(T, Tc, a1, a2, a3, a4, a5, a6):
    r'''Calculates the integral of liquid heat capacity using the  
    quasi-polynomial model developed in [1]_.
    
    Parameters
    ----------
    T : float
        Temperature [K]
    a1-a6 : float
        Coefficients
        
    Returns
    -------
    H : float
        Difference in enthalpy from 0 K, [J/mol]
        
    Notes
    -----
    The analytical integral was derived with SymPy; it is a simple polynomial
    plus some logarithms.
    
    Examples
    --------
    >>> H2 = Zabransky_quasi_polynomial_integral(300, 591.79, -3.12743, 
    ... 0.0857315, 13.7282, 1.28971, 6.42297, 4.10989)
    >>> H1 = Zabransky_quasi_polynomial_integral(200, 591.79, -3.12743, 
    ... 0.0857315, 13.7282, 1.28971, 6.42297, 4.10989)
    >>> H2 - H1
    14662.031376528757
    
    References
    ----------
    .. [1] Zabransky, M., V. Ruzicka Jr, V. Majer, and Eugene S. Domalski.
       Heat Capacity of Liquids: Critical Review and Recommended Values.
       2 Volume Set. Washington, D.C.: Amer Inst of Physics, 1996.
    '''
    Tc2 = Tc*Tc
    Tc3 = Tc2*Tc
    term = T - Tc
    return R*(T*(T*(T*(T*a6/(4.*Tc3) + a5/(3.*Tc2)) + a4/(2.*Tc)) - a1 + a3) 
              + T*a1*log(1. - T/Tc) - 0.5*Tc*(a1 + a2)*log(term*term))

# @njit(cache=True)
def Zabransky_quasi_polynomial_integral_over_T(T, Tc, a1, a2, a3, a4, a5, a6):
    r'''Calculates the integral of liquid heat capacity over T using the 
    quasi-polynomial model  developed in [1]_.
    
    Parameters
    ----------
    T : float
        Temperature [K]
    a1-a6 : float
        Coefficients
        
    Returns
    -------
    S : float
        Difference in entropy from 0 K, [J/mol/K]
        
    Notes
    -----
    The analytical integral was derived with Sympy. It requires the 
    Polylog(2,x) function, which is unimplemented in SciPy. A very accurate 
    numerical approximation was implemented as :obj:`chemicals.utils.polylog2`.
    Relatively slow due to the use of that special function.
    
    Examples
    --------
    >>> S2 = Zabransky_quasi_polynomial_integral_over_T(300, 591.79, -3.12743, 
    ... 0.0857315, 13.7282, 1.28971, 6.42297, 4.10989)
    >>> S1 = Zabransky_quasi_polynomial_integral_over_T(200, 591.79, -3.12743, 
    ... 0.0857315, 13.7282, 1.28971, 6.42297, 4.10989)
    >>> S2 - S1
    59.16999297436473
    
    References
    ----------
    .. [1] Zabransky, M., V. Ruzicka Jr, V. Majer, and Eugene S. Domalski.
       Heat Capacity of Liquids: Critical Review and Recommended Values.
       2 Volume Set. Washington, D.C.: Amer Inst of Physics, 1996.
    '''
    term = T - Tc
    logT = log(T)
    Tc2 = Tc*Tc
    Tc3 = Tc2*Tc
    return R*(a3*logT -a1*polylog2(T/Tc) - a2*(-logT + 0.5*log(term*term))
              + T*(T*(T*a6/(3.*Tc3) + a5/(2.*Tc2)) + a4/Tc))

# @njit(cache=True)
def Zabransky_cubic(T, a1, a2, a3, a4):
    r'''Calculates liquid heat capacity using the model developed in [1]_.
    .. math::
        \frac{C}{R}=\sum_{j=0}^3 A_{j+1} \left(\frac{T}{100}\right)^j
        
    Parameters
    ----------
    T : float
        Temperature [K]
    a1-a4 : float
        Coefficients
        
    Returns
    -------
    Cp : float
        Liquid heat capacity, [J/mol/K]
        
    Notes
    -----
    Most often form used in [1]_.
    Analytical integrals are available for this expression.
    
    Examples
    --------
    >>> Zabransky_cubic(298.15, 20.9634, -10.1344, 2.8253, -0.256738)
    75.31465144297991
    
    References
    ----------
    .. [1] Zabransky, M., V. Ruzicka Jr, V. Majer, and Eugene S. Domalski.
       Heat Capacity of Liquids: Critical Review and Recommended Values.
       2 Volume Set. Washington, D.C.: Amer Inst of Physics, 1996.
    '''
    T = T/100.
    return R*(((a4*T + a3)*T + a2)*T + a1)

# @njit(cache=True)
def Zabransky_cubic_integral(T, a1, a2, a3, a4):
    r'''Calculates the integral of liquid heat capacity using the model 
    developed in [1]_.
    
    Parameters
    ----------
    T : float
        Temperature [K]
    a1-a4 : float
        Coefficients
        
    Returns
    -------
    H : float
        Difference in enthalpy from 0 K, [J/mol]
        
    Notes
    -----
    The analytical integral was derived with Sympy; it is a simple polynomial.
    
    Examples
    --------
    >>> Zabransky_cubic_integral(298.15, 20.9634, -10.1344, 2.8253, -0.256738)
    31051.690370364562
    
    References
    ----------
    .. [1] Zabransky, M., V. Ruzicka Jr, V. Majer, and Eugene S. Domalski.
       Heat Capacity of Liquids: Critical Review and Recommended Values.
       2 Volume Set. Washington, D.C.: Amer Inst of Physics, 1996.
    '''
    T = T/100.
    return 100*R*T*(T*(T*(T*a4*0.25 + a3/3.) + a2*0.5) + a1)

# @njit(cache=True)
def Zabransky_cubic_integral_over_T(T, a1, a2, a3, a4):
    r'''Calculates the integral of liquid heat capacity over T using the model 
    developed in [1]_.
    
    Parameters
    ----------
    T : float
        Temperature [K]
    a1-a4 : float
        Coefficients
        
    Returns
    -------
    S : float
        Difference in entropy from 0 K, [J/mol/K]
        
    Notes
    -----
    The analytical integral was derived with Sympy; it is a simple polynomial,
    plus a logarithm
    
    Examples
    --------
    >>> Zabransky_cubic_integral_over_T(298.15, 20.9634, -10.1344, 2.8253, 
    ... -0.256738)
    24.732465342840854
    
    References
    ----------
    .. [1] Zabransky, M., V. Ruzicka Jr, V. Majer, and Eugene S. Domalski.
       Heat Capacity of Liquids: Critical Review and Recommended Values.
       2 Volume Set. Washington, D.C.: Amer Inst of Physics, 1996.
    '''
    T = T/100.
    return R*(T*(T*(T*a4/3 + a3/2) + a2) + a1*log(T))

### Solid

def Lastovka_solid(T, similarity_variable):
    r'''Calculate solid constant-pressure heat capacitiy with the similarity
    variable concept and method as shown in [1]_.
    
    .. math::
        C_p = 3(A_1\alpha + A_2\alpha^2)R\left(\frac{\theta}{T}\right)^2
        \frac{\exp(\theta/T)}{[\exp(\theta/T)-1]^2}
        + (C_1\alpha + C_2\alpha^2)T + (D_1\alpha + D_2\alpha^2)T^2
        
    Parameters
    ----------
    T : float
        Temperature of solid [K]
    similarity_variable : float
        similarity variable as defined in [1]_, [mol/g]
    
    Returns
    -------
    Cps : float
        Solid constant-pressure heat capacitiy, [J/kg/K]
    
    Notes
    -----
    Many restrictions on its use. Trained on data with MW from 12.24 g/mol
    to 402.4 g/mol, C mass fractions from 61.3% to 95.2%,
    H mass fractions from 3.73% to 15.2%, N mass fractions from 0 to 15.4%,
    O mass fractions from 0 to 18.8%, and S mass fractions from 0 to 29.6%.
    Recommended for organic compounds with low mass fractions of hetero-atoms
    and especially when molar mass exceeds 200 g/mol. This model does not show
    and effects of phase transition but should not be used passed the triple
    point.
    Original model is in terms of J/g/K. Note that the model s for predicting
    mass heat capacity, not molar heat capacity like most other methods!
    A1 = 0.013183; A2 = 0.249381; theta = 151.8675; C1 = 0.026526;
    C2 = -0.024942; D1 = 0.000025; D2 = -0.000123.
    
    Examples
    --------
    >>> Lastovka_solid(300, 0.2139)
    1682.063746990921
    
    References
    ----------
    .. [1] Laštovka, Václav, Michal Fulem, Mildred Becerra, and John M. Shaw.
       "A Similarity Variable for Estimating the Heat Capacity of Solid Organic
       Compounds: Part II. Application: Heat Capacity Calculation for
       Ill-Defined Organic Solids." Fluid Phase Equilibria 268, no. 1-2
       (June 25, 2008): 134-41. doi:10.1016/j.fluid.2008.03.018.
    '''
    A1 = 0.013183
    A2 = 0.249381
    theta = 151.8675
    C1 = 0.026526
    C2 = -0.024942
    D1 = 0.000025
    D2 = -0.000123

    Cp = (3*(A1*similarity_variable + A2*similarity_variable**2)*R*(theta/T
    )**2*exp(theta/T)/(exp(theta/T)-1)**2
    + (C1*similarity_variable + C2*similarity_variable**2)*T
    + (D1*similarity_variable + D2*similarity_variable**2)*T**2)
    Cp = Cp*1000 # J/g/K to J/kg/K
    return Cp

def Lastovka_solid_integral(T, similarity_variable):
    r'''Integrates solid constant-pressure heat capacitiy with the similarity
    variable concept and method as shown in [1]_.
    
    Uses a explicit form as derived with Sympy.
    
    Parameters
    ----------
    T : float
        Temperature of solid [K]
    similarity_variable : float
        similarity variable as defined in [1]_, [mol/g]
        
    Returns
    -------
    H : float
        Difference in enthalpy from 0 K, [J/kg]
        
    Notes
    -----
    Original model is in terms of J/g/K. Note that the model is for predicting
    mass heat capacity, not molar heat capacity like most other methods!
    
    See Also
    --------
    Lastovka_solid
    
    Examples
    --------
    >>> Lastovka_solid_integral(300, 0.2139)
    283246.1519409121
    
    References
    ----------
    .. [1] Laštovka, Václav, Michal Fulem, Mildred Becerra, and John M. Shaw.
       "A Similarity Variable for Estimating the Heat Capacity of Solid Organic
       Compounds: Part II. Application: Heat Capacity Calculation for
       Ill-Defined Organic Solids." Fluid Phase Equilibria 268, no. 1-2
       (June 25, 2008): 134-41. doi:10.1016/j.fluid.2008.03.018.
    '''
    A1 = 0.013183
    A2 = 0.249381
    theta = 151.8675
    C1 = 0.026526
    C2 = -0.024942
    D1 = 0.000025
    D2 = -0.000123
    similarity_variable2 = similarity_variable*similarity_variable
    
    return (T*T*T*(1000.*D1*similarity_variable/3. 
        + 1000.*D2*similarity_variable2/3.) + T*T*(500.*C1*similarity_variable 
        + 500.*C2*similarity_variable2)
        + (3000.*A1*R*similarity_variable*theta
        + 3000.*A2*R*similarity_variable2*theta)/(exp(theta/T) - 1.))

def Lastovka_solid_integral_over_T(T, similarity_variable):
    r'''Integrates over T solid constant-pressure heat capacitiy with the 
    similarity variable concept and method as shown in [1]_.
    
    Uses a explicit form as derived with Sympy.
    
    Parameters
    ----------
    T : float
        Temperature of solid [K]
    similarity_variable : float
        similarity variable as defined in [1]_, [mol/g]
    
    Returns
    -------
    S : float
        Difference in entropy from 0 K, [J/kg/K]
    
    Notes
    -----
    Original model is in terms of J/g/K. Note that the model is for predicting
    mass heat capacity, not molar heat capacity like most other methods!
    
    See Also
    --------
    Lastovka_solid
    
    Examples
    --------
    >>> Lastovka_solid_integral_over_T(300, 0.2139)
    1947.5537561495557
    
    References
    ----------
    .. [1] Laštovka, Václav, Michal Fulem, Mildred Becerra, and John M. Shaw.
       "A Similarity Variable for Estimating the Heat Capacity of Solid Organic
       Compounds: Part II. Application: Heat Capacity Calculation for
       Ill-Defined Organic Solids." Fluid Phase Equilibria 268, no. 1-2
       (June 25, 2008): 134-41. doi:10.1016/j.fluid.2008.03.018.
    '''
    A1 = 0.013183
    A2 = 0.249381
    theta = 151.8675
    C1 = 0.026526
    C2 = -0.024942
    D1 = 0.000025
    D2 = -0.000123
    
    sim2 = similarity_variable*similarity_variable
    exp_theta_T = exp(theta/T)
    
    return (-3000.*R*similarity_variable*(A1 + A2*similarity_variable)*log(exp_theta_T - 1.) 
    + T**2*(500.*D1*similarity_variable + 500.*D2*sim2)
    + T*(1000.*C1*similarity_variable + 1000.*C2*sim2)
    + (3000.*A1*R*similarity_variable*theta 
    + 3000.*A2*R*sim2*theta)/(T*exp_theta_T - T) 
    + (3000.*A1*R*similarity_variable*theta 
    + 3000.*A2*R*sim2*theta)/T)<|MERGE_RESOLUTION|>--- conflicted
+++ resolved
@@ -37,14 +37,9 @@
 from chemicals.utils import R, log, exp, polylog2, to_num, PY37, property_mass_to_molar
 from cmath import log as clog, exp as cexp
 from chemicals.data_reader import register_df_source, data_source
-<<<<<<< HEAD
 from fluids.numerics import newton, brenth, secant
-
-=======
-from fluids.numerics import py_newton as newton, brenth, secant
 # from numba.experimental import jitclass
 # from numba import types, njit
->>>>>>> e81003fb
 
 # %% Methods introduced in this module
 
@@ -800,7 +795,7 @@
         err = (property_mass_to_molar(dH, MW)*factor - Hm)
         return err
     try:
-        return secant(err, 500, ytol=1e-4)
+        return newton(err, 500, ytol=1e-4)
     except:
         try:
             return brenth(err, 1e-3, 1e5)
@@ -1372,6 +1367,7 @@
     Tr = T/Tc
     return R*(a1*log(1.0-Tr) + a2/(1.0-Tr) + a3 + Tr*(Tr*(Tr*a6 + a5) + a4))
 
+
 # @njit(cache=True)
 def Zabransky_quasi_polynomial_integral(T, Tc, a1, a2, a3, a4, a5, a6):
     r'''Calculates the integral of liquid heat capacity using the  
