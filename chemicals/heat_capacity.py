--- conflicted
+++ resolved
@@ -144,7 +144,7 @@
     frequencies using psi4, adjusted using a recommended coefficient
 
 .. data:: Cp_data_Perry_Table_153_100
-  
+
     A collection of 333 compound coefficient sets for heat capacity of liquids at various temperatures.
     The coefficients are in the form of a polynomial of degree 5, which supports the DIPPR equation
     100 from [5]_. The coefficients are in units of J/kmol/K.
@@ -188,7 +188,6 @@
     In [9]: chemicals.heat_capacity.Cp_data_Perry_Table_153_100['75-07-0']
 
     In [10]: chemicals.heat_capacity.Cp_data_Perry_Table_153_114['7664-41-7']
-
 """
 from __future__ import annotations
 
@@ -819,39 +818,32 @@
 register_df_source(folder, "CRC Standard Thermodynamic Properties of Chemical Substances.tsv")
 
 ### Register the new data sources from Perry's Chemical Engineers' Handbook edition 8 Table 2-151
-register_df_source(folder, 'Perry_Table_2-153_DIPPR_100.tsv')
-register_df_source(folder, 'Perry_Table_2-153_DIPPR_114.tsv')
+register_df_source(folder, "Perry_Table_2-153_DIPPR_100.tsv")
+register_df_source(folder, "Perry_Table_2-153_DIPPR_114.tsv")
 
 _Cp_data_loaded = False
 def _load_Cp_data() -> None:
     global Cp_data_Poling, Cp_values_Poling, TRC_gas_data, TRC_gas_values
-    global CRC_standard_data, Cp_dict_PerryI 
+    global CRC_standard_data, Cp_dict_PerryI
     global WebBook_Shomate_liquids, WebBook_Shomate_gases, WebBook_Shomate_solids, WebBook_Shomate_coefficients
     global zabransky_dict_sat_s, zabransky_dict_sat_p, zabransky_dict_const_s
     global zabransky_dict_const_p, zabransky_dict_iso_s, zabransky_dict_iso_p
     global type_to_zabransky_dict, zabransky_dicts, _Cp_data_loaded
     global Cp_dict_characteristic_temperatures_adjusted_psi4_2022a, Cp_dict_characteristic_temperatures_psi4_2022a
     global Cp_dict_JANAF_liquid, Cp_dict_JANAF_gas, Cp_dict_JANAF_solid
-<<<<<<< HEAD
+    global Cp_data_Perry_Table_153_100, Cp_values_Perry_Table_153_100
+    global Cp_data_Perry_Table_153_114, Cp_values_Perry_Table_153_114
+
     Cp_data_Poling = data_source("PolingDatabank.tsv")
     TRC_gas_data = data_source("TRC Thermodynamics of Organic Compounds in the Gas State.tsv")
     CRC_standard_data = data_source("CRC Standard Thermodynamic Properties of Chemical Substances.tsv")
-=======
-    global Cp_data_Perry_Table_153_100, Cp_values_Perry_Table_153_100
-    global Cp_data_Perry_Table_153_114, Cp_values_Perry_Table_153_114
-
-    Cp_data_Poling = data_source('PolingDatabank.tsv')
-    TRC_gas_data = data_source('TRC Thermodynamics of Organic Compounds in the Gas State.tsv')
-    CRC_standard_data = data_source('CRC Standard Thermodynamic Properties of Chemical Substances.tsv')
->>>>>>> b92b9eb0
 
     TRC_gas_values = np.array(TRC_gas_data.values[:, 1:], dtype=float)
     Cp_values_Poling = np.array(Cp_data_Poling.values[:, 1:], dtype=float)
-
-    Cp_data_Perry_Table_153_100 = data_source('Perry_Table_2-153_DIPPR_100.tsv')
+    Cp_data_Perry_Table_153_100 = data_source("Perry_Table_2-153_DIPPR_100.tsv")
     Cp_values_Perry_Table_153_100 = np.array(Cp_data_Perry_Table_153_100.values[:, 1:], dtype=float)
 
-    Cp_data_Perry_Table_153_114 = data_source('Perry_Table_2-153_DIPPR_114.tsv')
+    Cp_data_Perry_Table_153_114 = data_source("Perry_Table_2-153_DIPPR_114.tsv")
     Cp_values_Perry_Table_153_114 = np.array(Cp_data_Perry_Table_153_114.values[:, 1:], dtype=float)
 
     # Read in a dict of heat capacities of irnorganic and elemental solids.
@@ -984,34 +976,16 @@
 
     _Cp_data_loaded = True
 
-<<<<<<< HEAD
 def __getattr__(name: str) -> DataFrame:
     if name in ("Cp_data_Poling", "Cp_values_Poling", "TRC_gas_data", "TRC_gas_values", "CRC_standard_data",
                 "Cp_dict_PerryI", "zabransky_dict_sat_s", "zabransky_dict_sat_p",
+                    "Cp_data_Perry_Table_153_100", "Cp_values_Perry_Table_153_100",
+                    "Cp_data_Perry_Table_153_114", "Cp_values_Perry_Table_153_114",
                 "zabransky_dict_const_s", "zabransky_dict_const_p", "zabransky_dict_iso_s",
                 "zabransky_dict_iso_p", "type_to_zabransky_dict", "zabransky_dicts",
                 "WebBook_Shomate_liquids", "WebBook_Shomate_gases", "WebBook_Shomate_solids",
                 "WebBook_Shomate_coefficients",
                 "Cp_dict_JANAF_liquid", "Cp_dict_JANAF_gas", "Cp_dict_JANAF_solid"):
-=======
-if PY37:
-    def __getattr__(name):
-        if name in ('Cp_data_Poling', 'Cp_values_Poling', 'TRC_gas_data', 'TRC_gas_values', 'CRC_standard_data',
-                    'Cp_dict_PerryI', 
-                    'Cp_data_Perry_Table_153_100', 'Cp_values_Perry_Table_153_100',
-                    'Cp_data_Perry_Table_153_114', 'Cp_values_Perry_Table_153_114',
-                    'zabransky_dict_sat_s', 'zabransky_dict_sat_p',
-                    'zabransky_dict_const_s', 'zabransky_dict_const_p', 'zabransky_dict_iso_s',
-                    'zabransky_dict_iso_p', 'type_to_zabransky_dict', 'zabransky_dicts',
-                    'WebBook_Shomate_liquids', 'WebBook_Shomate_gases', 'WebBook_Shomate_solids',
-                    'WebBook_Shomate_coefficients',
-                    'Cp_dict_JANAF_liquid', 'Cp_dict_JANAF_gas', 'Cp_dict_JANAF_solid'):
-            _load_Cp_data()
-            return globals()[name]
-        raise AttributeError(f"module {__name__} has no attribute {name}")
-else:
-    if can_load_data:
->>>>>>> b92b9eb0
         _load_Cp_data()
         return globals()[name]
     raise AttributeError(f"module {__name__} has no attribute {name}")
