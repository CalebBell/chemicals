# -*- coding: utf-8 -*-
"""Chemical Engineering Design Library (ChEDL). Utilities for process modeling.
Copyright (C) 2016, 2017, 2018, 2019, 2020 Caleb Bell <Caleb.Andrew.Bell@gmail.com>
Copyright (C) 2020 Yoel Rene Cortes-Pena <yoelcortes@gmail.com>

Permission is hereby granted, free of charge, to any person obtaining a copy
of this software and associated documentation files (the "Software"), to deal
in the Software without restriction, including without limitation the rights
to use, copy, modify, merge, publish, distribute, sublicense, and/or sell
copies of the Software, and to permit persons to whom the Software is
furnished to do so, subject to the following conditions:

The above copyright notice and this permission notice shall be included in all
copies or substantial portions of the Software.

THE SOFTWARE IS PROVIDED "AS IS", WITHOUT WARRANTY OF ANY KIND, EXPRESS OR
IMPLIED, INCLUDING BUT NOT LIMITED TO THE WARRANTIES OF MERCHANTABILITY,
FITNESS FOR A PARTICULAR PURPOSE AND NONINFRINGEMENT. IN NO EVENT SHALL THE
AUTHORS OR COPYRIGHT HOLDERS BE LIABLE FOR ANY CLAIM, DAMAGES OR OTHER
LIABILITY, WHETHER IN AN ACTION OF CONTRACT, TORT OR OTHERWISE, ARISING FROM,
OUT OF OR IN CONNECTION WITH THE SOFTWARE OR THE USE OR OTHER DEALINGS IN THE
SOFTWARE.

This module contains lookup functions for three important environmental
properties - Global Warming Potential, Ozone Depletion Potential, and
octanol-water partition coefficient.


For reporting bugs, adding feature requests, or submitting pull requests,
please use the `GitHub issue tracker <https://github.com/CalebBell/chemicals/>`_.

.. contents:: :local:

Global Warming Potential
------------------------
.. autofunction:: chemicals.environment.GWP
.. autofunction:: chemicals.environment.GWP_methods
.. autodata:: chemicals.environment.GWP_all_methods

Ozone Depletion Potential
-------------------------
.. autofunction:: chemicals.environment.ODP
.. autofunction:: chemicals.environment.ODP_methods
.. autodata:: chemicals.environment.ODP_all_methods

Octanol-Water Partition Coefficient
-----------------------------------
.. autofunction:: chemicals.environment.logP
.. autofunction:: chemicals.environment.logP_methods
.. autodata:: chemicals.environment.logP_all_methods

"""

__all__ = ['GWP', 'ODP', 'logP',
           'GWP_all_methods', 'ODP_all_methods', 'logP_all_methods',
           'GWP_methods', 'ODP_methods', 'logP_methods']
from chemicals.numba import unsafe
from chemicals.utils import PY37, source_path, os_path_join, can_load_data
from chemicals.data_reader import (register_df_source,
                                   data_source,
                                   retrieve_from_df,
                                   retrieve_any_from_df,
                                   retrieve_from_df_dict,
                                   retrieve_any_from_df_dict,
                                   list_available_methods_from_df,
                                   list_available_methods_from_df_dict)

### Register data sources and lazy load them

folder = os_path_join(source_path, 'Environment')
register_df_source(folder, 'Official Global Warming Potentials.tsv')
register_df_source(folder, 'Ozone Depletion Potentials.tsv')
register_df_source(folder, 'CRC logP table.tsv')
register_df_source(folder, 'Syrres logP data.csv.gz',
                   csv_kwargs={'compression': 'gzip'})

_GWP_ODP_data_loaded = False
def _load_GWP_ODP_data():
    global _GWP_ODP_data_loaded, GWP_data, ODP_data
    global _GWP_keys_by_method, _ODP_keys_by_method
    GWP_data = data_source('Official Global Warming Potentials.tsv')
    ODP_data = data_source('Ozone Depletion Potentials.tsv')
    _GWP_ODP_data_loaded = True
    _GWP_keys_by_method = {
        'IPCC (2007) 100yr' : '100yr GWP',
        'IPCC (2007) 100yr-SAR': 'SAR 100yr',
        'IPCC (2007) 20yr': '20yr GWP',
        'IPCC (2007) 500yr': '500yr GWP',
    }
    _ODP_keys_by_method = {
        'ODP2 Max': 'ODP2 Max',
        'ODP1 Max': 'ODP1 Max',
        'ODP2 logarithmic average': 'ODP2 Design',
        'ODP1 logarithmic average': 'ODP1 Design',
        'ODP2 Min': 'ODP2 Min',
        'ODP1 Min': 'ODP1 Min',
        'ODP2 string': 'ODP2',
        'ODP1 string': 'ODP1',
    }

_logP_data_loaded = False
def _load_logP_data():
    global _logP_data_loaded, logP_data_CRC, logP_data_Syrres, logP_sources
    logP_data_CRC = data_source('CRC logP table.tsv')
    logP_data_Syrres = data_source('Syrres logP data.csv.gz')
    _logP_data_loaded = True
    logP_sources = {
        'CRC': logP_data_CRC,
        'SYRRES': logP_data_Syrres,
    }

if PY37:
    def __getattr__(name):
        if name in ('GWP_data', 'ODP_data'):
            _load_GWP_ODP_data()
            return globals()[name]
        elif name in ('logP_data_CRC', 'logP_data_Syrres'):
            _load_logP_data()
            return globals()[name]
        raise AttributeError("module %s has no attribute %s" %(__name__, name))
else:  # pragma: no cover
    if can_load_data:
        _load_GWP_ODP_data()
        _load_logP_data()

IPCC100 = 'IPCC (2007) 100yr'
IPCC100SAR = 'IPCC (2007) 100yr-SAR'
IPCC20 = 'IPCC (2007) 20yr'
IPCC500 = 'IPCC (2007) 500yr'
GWP_all_methods = (IPCC100, IPCC100SAR, IPCC20, IPCC500)
'''Tuple of method name keys. See the `GWP` for the actual references'''


### Environmental data functions

@unsafe
def GWP_methods(CASRN):
    """Return all methods available to obtain GWP for the desired chemical.

    Parameters
    ----------
    CASRN : str
        CASRN, [-]

    Returns
    -------
    methods : list[str]
        Methods which can be used to obtain GWP with the given inputs.

    See Also
    --------
    GWP
    """
    if not _GWP_ODP_data_loaded: _load_GWP_ODP_data()
    return list_available_methods_from_df(GWP_data, CASRN, _GWP_keys_by_method)
<<<<<<< HEAD
    
@unsafe
=======

>>>>>>> 4a7adade
def GWP(CASRN, method=None):
    r'''This function handles the retrieval of a chemical's Global Warming
    Potential, relative to CO2. Lookup is based on CASRNs. Will automatically
    select a data source to use if no method is provided; returns None if the
    data is not available.

    Returns the GWP for the 100yr outlook by default.

    Parameters
    ----------
    CASRN : str
        CASRN [-]

    Returns
    -------
    GWP : float
        Global warming potential, [(impact/mass chemical)/(impact/mass CO2)]

    Other Parameters
    ----------------
    method : string, optional
        The method name to use. Accepted methods are IPCC (2007) 100yr',
        'IPCC (2007) 100yr-SAR', 'IPCC (2007) 20yr', and 'IPCC (2007) 500yr'.
        All valid values are also held in the variable `GWP_all_methods`.

    Notes
    -----
    All data is from [1]_, the official source. Several chemicals are available
    in [1]_ are not included here as they do not have a CAS.
    Methods are 'IPCC (2007) 100yr', 'IPCC (2007) 100yr-SAR',
    'IPCC (2007) 20yr', and 'IPCC (2007) 500yr'.

    Examples
    --------
    Methane, 100-yr outlook

    >>> GWP(CASRN='74-82-8')
    25.0

    See Also
    --------
    GWP_methods

    References
    ----------
    .. [1] IPCC. "2.10.2 Direct Global Warming Potentials - AR4 WGI Chapter 2:
       Changes in Atmospheric Constituents and in Radiative Forcing." 2007.
       https://www.ipcc.ch/publications_and_data/ar4/wg1/en/ch2s2-10-2.html.
    '''
    # TODO update with 5th edition values
    # Official table is at https://www.ipcc.ch/site/assets/uploads/2018/02/WG1AR5_Chapter08_FINAL.pdf
    # page 73
    if not _GWP_ODP_data_loaded: _load_GWP_ODP_data()
    if method:
        key = _GWP_keys_by_method[method]
        return retrieve_from_df(GWP_data, CASRN, key)
    else:
        return retrieve_any_from_df(GWP_data, CASRN, _GWP_keys_by_method.values())

### Ozone Depletion Potentials

ODP2MAX = 'ODP2 Max'
ODP2MIN = 'ODP2 Min'
ODP2STR = 'ODP2 string'
ODP2LOG = 'ODP2 logarithmic average'
ODP1MAX = 'ODP1 Max'
ODP1MIN = 'ODP1 Min'
ODP1STR = 'ODP1 string'
ODP1LOG = 'ODP1 logarithmic average'
ODP_all_methods = (ODP2MAX, ODP1MAX, ODP2LOG, ODP1LOG,
                   ODP2MIN, ODP1MIN, ODP2STR, ODP1STR)
'''Tuple of method name keys. See the `ODP` for the actual references'''

@unsafe
def ODP_methods(CASRN):
    """Return all methods available to obtain ODP for the desired chemical.

    Parameters
    ----------
    CASRN : str
        CASRN, [-]

    Returns
    -------
    methods : list[str]
        Methods which can be used to obtain ODP with the given inputs.

    See Also
    --------
    ODP
    """
    if not _GWP_ODP_data_loaded: _load_GWP_ODP_data()
    return list_available_methods_from_df(ODP_data, CASRN, _ODP_keys_by_method)

@unsafe
def ODP(CASRN, method=None):
    r'''This function handles the retrieval of a chemical's Ozone Depletion
    Potential, relative to CFC-11 (trichlorofluoromethane). Lookup is based on
    CASRNs. Will automatically select a data source to use if no method is
    provided; returns None if the data is not available.

    Returns the ODP of a chemical according to [2]_ when a method is not
    specified. If a range is provided in [2]_, the highest value is returned.

    Parameters
    ----------
    CASRN : str
        CASRN [-]

    Returns
    -------
    ODP : float or str
        Ozone Depletion potential, [(impact/mass chemical)/(impact/mass CFC-11)];
        if method selected has `string` in it, this will be returned as a
        string regardless of if a range is given or a number

    Other Parameters
    ----------------
    method : string, optional
        The method name to use. Accepted methods are 'ODP2 Max', 'ODP2 Min',
        'ODP2 string', 'ODP2 logarithmic average', and methods for older values
        are 'ODP1 Max', 'ODP1 Min', 'ODP1 string', and 'ODP1 logarithmic average'.
        All valid values are also held in the list ODP_methods.

    Notes
    -----
    Values are tabulated only for a small number of halogenated hydrocarbons,
    responsible for the largest impact. The original values of ODP as defined
    in the Montreal Protocol are also available, as methods with the `ODP1`
    prefix.

    All values are somewhat emperical, as actual reaction rates of chemicals
    with ozone depend on temperature which depends on latitude, longitude,
    time of day, weather, and the concentrations of other pollutants.

    All data is from [1]_. Several mixtures listed in [1]_ are not included
    here as they are not pure species.
    Methods for values in [2]_ are 'ODP2 Max', 'ODP2 Min', 'ODP2 string',
    'ODP2 logarithmic average',  and methods for older values are 'ODP1 Max',
    'ODP1 Min', 'ODP1 string', and 'ODP1 logarithmic average'.

    Examples
    --------
    Dichlorotetrafluoroethane, according to [2]_.

    >>> ODP(CASRN='76-14-2')
    0.58

    References
    ----------
    .. [1] US EPA, OAR. "Ozone-Depleting Substances." Accessed April 26, 2016.
       https://www.epa.gov/ozone-layer-protection/ozone-depleting-substances.
    .. [2] WMO (World Meteorological Organization), 2011: Scientific Assessment
       of Ozone Depletion: 2010. Global Ozone Research and Monitoring
       Project-Report No. 52, Geneva, Switzerland, 516 p.
       https://www.wmo.int/pages/prog/arep/gaw/ozone_2010/documents/Ozone-Assessment-2010-complete.pdf
    '''
    if not _GWP_ODP_data_loaded: _load_GWP_ODP_data()
    if method:
        key = _ODP_keys_by_method[method]
        return retrieve_from_df(ODP_data, CASRN, key)
    else:
        return retrieve_any_from_df(ODP_data, CASRN, _ODP_keys_by_method.values())

### log P

SYRRES = 'SYRRES'
CRC = 'CRC'
logP_all_methods = (SYRRES, CRC)
'''Tuple of method name keys. See the `logP` for the actual references'''

@unsafe
def logP_methods(CASRN):
    """Return all methods available to obtain logP for the desired chemical.

    Parameters
    ----------
    CASRN : str
        CASRN, [-]

    Returns
    -------
    methods : list[str]
        Methods which can be used to obtain logP with the given inputs.

    See Also
    --------
    logP
    """
    if not _logP_data_loaded: _load_logP_data()
    return list_available_methods_from_df_dict(logP_sources, CASRN, 'logP')

@unsafe
def logP(CASRN, method=None):
    r'''This function handles the retrieval of a chemical's octanol-water
    partition coefficient. Lookup is based on CASRNs. Will automatically
    select a data source to use if no method is provided; returns None if the
    data is not available.

    Parameters
    ----------
    CASRN : str
        CASRN [-]

    Returns
    -------
    logP : float
        Octanol-water partition coefficient, [-]

    Other Parameters
    ----------------
    method : string, optional
        The method name to use. Accepted methods are 'SYRRES', or 'CRC',
        All valid values are also held in the list logP_methods.

    Notes
    -----
    Although matimatically this could be expressed with a logarithm in any
    base, reported values are published using a  base 10 logarithm.

    .. math::
        \log_{10} P_{ oct/wat} = \log_{10}\left(\frac{\left[{solute}
        \right]_{ octanol}^{un-ionized}}{\left[{solute}
        \right]_{ water}^{ un-ionized}}\right)

    Examples
    --------
    >>> logP('67-56-1')
    -0.74

    References
    ----------
    .. [1] Syrres. 2006. KOWWIN Data, SrcKowData2.zip.
       http://esc.syrres.com/interkow/Download/SrcKowData2.zip
    .. [2] Haynes, W.M., Thomas J. Bruno, and David R. Lide. CRC Handbook of
       Chemistry and Physics, 95E. Boca Raton, FL: CRC press, 2014.
    '''
    if not _logP_data_loaded: _load_logP_data()
    if method:
        return retrieve_from_df_dict(logP_sources, CASRN, 'logP', method)
    else:
        return retrieve_any_from_df_dict(logP_sources, CASRN, 'logP')<|MERGE_RESOLUTION|>--- conflicted
+++ resolved
@@ -153,12 +153,8 @@
     """
     if not _GWP_ODP_data_loaded: _load_GWP_ODP_data()
     return list_available_methods_from_df(GWP_data, CASRN, _GWP_keys_by_method)
-<<<<<<< HEAD
     
 @unsafe
-=======
-
->>>>>>> 4a7adade
 def GWP(CASRN, method=None):
     r'''This function handles the retrieval of a chemical's Global Warming
     Potential, relative to CO2. Lookup is based on CASRNs. Will automatically
