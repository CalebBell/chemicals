# -*- coding: utf-8 -*-
'''Chemical Engineering Design Library (ChEDL). Utilities for process modeling.
Copyright (C) 2016, 2017, 2018, 2019, 2020 Caleb Bell <Caleb.Andrew.Bell@gmail.com>

Permission is hereby granted, free of charge, to any person obtaining a copy
of this software and associated documentation files (the "Software"), to deal
in the Software without restriction, including without limitation the rights
to use, copy, modify, merge, publish, distribute, sublicense, and/or sell
copies of the Software, and to permit persons to whom the Software is
furnished to do so, subject to the following conditions:

The above copyright notice and this permission notice shall be included in all
copies or substantial portions of the Software.

THE SOFTWARE IS PROVIDED "AS IS", WITHOUT WARRANTY OF ANY KIND, EXPRESS OR
IMPLIED, INCLUDING BUT NOT LIMITED TO THE WARRANTIES OF MERCHANTABILITY,
FITNESS FOR A PARTICULAR PURPOSE AND NONINFRINGEMENT. IN NO EVENT SHALL THE
AUTHORS OR COPYRIGHT HOLDERS BE LIABLE FOR ANY CLAIM, DAMAGES OR OTHER
LIABILITY, WHETHER IN AN ACTION OF CONTRACT, TORT OR OTHERWISE, ARISING FROM,
OUT OF OR IN CONNECTION WITH THE SOFTWARE OR THE USE OR OTHER DEALINGS IN THE
SOFTWARE.'''

import os

from . import utils
from . import critical
from . import elements
from . import reaction
from . import dipole
from . import dippr
from . import temperature
from . import miscdata
from . import environment
from . import refractivity
from . import solubility
from . import lennard_jones
from . import heat_capacity
from . import vapor_pressure
from . import virial
from . import phase_change
from . import triple
from . import acentric
from . import exceptions
from . import viscosity
from . import interface
from . import permittivity
from . import thermal_conductivity
from . import combustion
from . import volume
from . import rachford_rice
from . import flash_basic

from .utils import *
from .critical import *
from .elements import *
from .reaction import *
from .dipole import *
from .dippr import *
from .temperature import *
from .miscdata import *
from .environment import *
from .refractivity import *
from .solubility import *
from .lennard_jones import *
from .heat_capacity import *
from .vapor_pressure import *
from .virial import *
from .phase_change import *
from .triple import *
from .acentric import *
from .exceptions import *
from .viscosity import *
from .interface import *
from .permittivity import *
from .thermal_conductivity import *
from .combustion import *
from .volume import *
from .rachford_rice import *
<<<<<<< HEAD
from .flash_basic import *
__all__ = ['utils', 'critical', 'elements', 'reactions', 'dipole', 'dippr', 
=======
__all__ = ['utils', 'critical', 'elements', 'reaction', 'dipole', 'dippr', 
>>>>>>> da874459
           'temperature', 'miscdata', 'environment', 'refractivity', 'solubility', 
           'lennard_jones', 'heat_capacity', 'vapor_pressure', 'virial', 
           'phase_change', 'triple', 'exceptions', 'acentric', 'viscosity', 
           'interface', 'permittivity', 'thermal_conductivity', 'combustion',
           'volume', 'rachford_rice', 'flash_basic']

__all__.extend(exceptions.__all__)
__all__.extend(critical.__all__)
__all__.extend(utils.__all__)
__all__.extend(elements.__all__)
__all__.extend(reaction.__all__)
__all__.extend(dipole.__all__)
__all__.extend(dippr.__all__)
__all__.extend(temperature.__all__)
__all__.extend(miscdata.__all__)
__all__.extend(environment.__all__)
__all__.extend(refractivity.__all__)
__all__.extend(solubility.__all__)
__all__.extend(lennard_jones.__all__)
__all__.extend(heat_capacity.__all__)
__all__.extend(vapor_pressure.__all__)
__all__.extend(virial.__all__)
__all__.extend(phase_change.__all__)
__all__.extend(triple.__all__)
__all__.extend(acentric.__all__)
__all__.extend(viscosity.__all__)
__all__.extend(interface.__all__)
__all__.extend(permittivity.__all__)
__all__.extend(thermal_conductivity.__all__)
__all__.extend(combustion.__all__)
__all__.extend(volume.__all__)
__all__.extend(rachford_rice.__all__)
__all__.extend(flash_basic.__all__)


submodules = [critical, utils, elements, dipole, dippr, temperature, miscdata, 
              environment, refractivity, solubility, lennard_jones, 
              vapor_pressure, virial, phase_change, triple, acentric, viscosity,
              interface, permittivity, thermal_conductivity, combustion,
<<<<<<< HEAD
              heat_capacity, reactions, volume, rachford_rice, flash_basic]
=======
              heat_capacity, reaction, volume, rachford_rice]
>>>>>>> da874459

chemicals_dir = utils.source_path

__version__ = '0.1.1'<|MERGE_RESOLUTION|>--- conflicted
+++ resolved
@@ -25,7 +25,7 @@
 from . import utils
 from . import critical
 from . import elements
-from . import reaction
+from . import reactions
 from . import dipole
 from . import dippr
 from . import temperature
@@ -76,12 +76,8 @@
 from .combustion import *
 from .volume import *
 from .rachford_rice import *
-<<<<<<< HEAD
 from .flash_basic import *
-__all__ = ['utils', 'critical', 'elements', 'reactions', 'dipole', 'dippr', 
-=======
 __all__ = ['utils', 'critical', 'elements', 'reaction', 'dipole', 'dippr', 
->>>>>>> da874459
            'temperature', 'miscdata', 'environment', 'refractivity', 'solubility', 
            'lennard_jones', 'heat_capacity', 'vapor_pressure', 'virial', 
            'phase_change', 'triple', 'exceptions', 'acentric', 'viscosity', 
@@ -116,16 +112,11 @@
 __all__.extend(rachford_rice.__all__)
 __all__.extend(flash_basic.__all__)
 
-
 submodules = [critical, utils, elements, dipole, dippr, temperature, miscdata, 
               environment, refractivity, solubility, lennard_jones, 
               vapor_pressure, virial, phase_change, triple, acentric, viscosity,
               interface, permittivity, thermal_conductivity, combustion,
-<<<<<<< HEAD
-              heat_capacity, reactions, volume, rachford_rice, flash_basic]
-=======
-              heat_capacity, reaction, volume, rachford_rice]
->>>>>>> da874459
+              heat_capacity, reaction, volume, rachford_rice, flash_basic]
 
 chemicals_dir = utils.source_path
 
